--- conflicted
+++ resolved
@@ -880,26 +880,12 @@
                                  const struct ccn_parsed_interest *pi);
 
 /*
-<<<<<<< HEAD
- * ccn_content_matches_nextcomp: Test for a match of the next name component
- * against the exclusion clause of the parsed interest.  This is useful for 
- * matching before a complete content object is constructed.
- * Return 1 if the ccnb-encoded nextcomp matches the 
- * ccnb-encoded exclusion clause, otherwise 0.
- */
-int
-ccn_content_matches_nextcomp(const unsigned char *excl,
-                             size_t excl_size,
-                             const unsigned char *nextcomp,
-                             size_t nextcomp_size);
-=======
  * Test whether the given raw name is int the Exclude set.
  */
 int ccn_excluded(const unsigned char *excl,
                  size_t excl_size,
                  const unsigned char *nextcomp,
                  size_t nextcomp_size);
->>>>>>> 8a2f0373
 
 /***********************************
  * StatusResponse
