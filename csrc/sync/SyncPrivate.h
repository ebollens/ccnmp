/**
 * @file sync/SyncPrivate.h
 *  
 * Copyright (C) 2011 Palo Alto Research Center, Inc.
 *
 * Part of CCNx Sync.
 *
 * This library is free software; you can redistribute it and/or modify it
 * under the terms of the GNU Lesser General Public License version 2.1
 * as published by the Free Software Foundation.
 * This library is distributed in the hope that it will be useful,
 * but WITHOUT ANY WARRANTY; without even the implied warranty of
 * MERCHANTABILITY or FITNESS FOR A PARTICULAR PURPOSE. See the GNU
 * Lesser General Public License for more details. You should have received
 * a copy of the GNU Lesser General Public License along with this library;
 * if not, write to the Free Software Foundation, Inc., 51 Franklin Street,
 * Fifth Floor, Boston, MA 02110-1301 USA.
 */

#ifndef CCN_SyncPrivate
#define CCN_SyncPrivate

#include "SyncBase.h"
#include "SyncRoot.h"
#include "SyncUtil.h"

struct SyncHashCacheEntry;              // from SyncHashCache.h

struct SyncNameAccumList {
    struct SyncNameAccumList *next;
    struct SyncNameAccum *accum;
};

struct SyncPrivate {
    struct SyncRootStruct *rootHead;
    int nRoots;
    int useRepoStore;
    int stableEnabled;
    struct SyncNameAccum *topoAccum;
    struct SyncNameAccum *prefixAccum;
    struct SyncNameAccumList *filters;
    struct ccn_charbuf *localHostPrefix;
    struct ccn_charbuf *sliceCmdPrefix;
    struct SyncHashCacheEntry *storingHead;
    struct SyncHashCacheEntry *storingTail;
    struct ccn_indexbuf *comps;     /*< used by SyncNotifyContent */
    int nStoring;
    ccnr_hwm stableTarget;
    ccnr_hwm stableStored;
    int64_t lastStable;
    int64_t lastCacheClean;
    int sliceEnum;
    int sliceBusy;
    int fauxErrorTrigger;
    int syncActionsPrivate;
    int heartbeatMicros;        /*< microseconds between action heartbeats */
    int rootAdviseFresh;        /*< seconds for root advise response freshness */
    int rootAdviseLifetime;     /*< seconds for root advise interest lifetime */
    int fetchLifetime;          /*< seconds for node fetch interest lifetime */
    int maxFetchBusy;           /*< max # of fetches per root busy */
    int comparesBusy;           /*< # of roots doing compares */
    int maxComparesBusy;        /*< max # of roots doing compares */
    int deltasLimit;            /*< # of bytes permitted for RootAdvise delta mode */
    int syncScope;              /*< default sync scope */
};

struct SyncHashInfoList {
    struct SyncHashInfoList *next;
    struct SyncHashCacheEntry *ce;
    int64_t lastSeen;
};

struct SyncRootStats {
    uint64_t updatesDone;           /*< number of sync tree root updates done */
    uint64_t lastUpdateMicros;      /*< last elapsed update time (microsecs) */
    uint64_t comparesDone;          /*< number of sync tree compares completed */
    uint64_t lastCompareMicros;     /*< last elapsed compare time (microsecs) */
    uint64_t nodesCreated;          /*< number of new nodes created */
    uint64_t nodesShared;           /*< number of nodes shared */
    
    uint64_t rootAdviseSent;        /*< number of RootAdvise interests sent */
    uint64_t nodeFetchSent;         /*< number of NodeFetch interests sent */
    uint64_t contentFetchSent;      /*< number of content fetch interests sent */
    
    uint64_t rootAdviseSeen;        /*< number of RootAdvise interests received */
    uint64_t nodeFetchSeen;         /*< number of NodeFetch interests received */
    
    uint64_t rootAdviseReceived;    /*< number of RootAdvise responses received */
    uint64_t nodeFetchReceived;     /*< number of NodeFetch responses received */
    uint64_t contentFetchReceived;  /*< number of content objects received */
    
    uint64_t rootAdviseBytes;       /*< number of bytes for RootAdvise responses */
    uint64_t nodeFetchBytes;        /*< number of bytes for NodeFetch responses */
    uint64_t contentFetchBytes;     /*< number of bytes for content objects */

    uint64_t rootAdviseTimeout;     /*< number of RootAdvise response timeouts */
    uint64_t nodeFetchTimeout;      /*< number of NodeFetch response timeouts */
    uint64_t contentFetchTimeout;   /*< number of content object response timeouts */
    
    uint64_t rootAdviseFailed;      /*< number of RootAdvise response failures */
    uint64_t nodeFetchFailed;       /*< number of NodeFetch response failures */
    uint64_t contentFetchFailed;    /*< number of content object response failures */
    
};

struct SyncRootDeltas {
    struct SyncRootDeltas *next;        /*< link to next update */
    struct SyncHashCacheEntry *ceStart; /*< entry for start hash (may be NULL) */
    struct SyncHashCacheEntry *ceStop;  /*< entry for end hash */
    sync_time when;                     /*< when created */
    int deltasCount;                    /*< number of names in coding */
    int closed;                         /*< 1 if coding is complete */
    struct ccn_charbuf *coding;         /*< coding for updates */
    struct ccn_charbuf *name;           /*< name used for reply */
    struct ccn_charbuf *cob;            /*< signed response buffer */
};

struct SyncRootPrivate {
    struct SyncRootStats *stats;
    struct SyncHashInfoList *remoteSeen;
    struct SyncRootDeltas *deltasHead;  /*< pointer to eldest update */
    struct SyncRootDeltas *deltasTail;  /*< pointer to youngest update */
    int nDeltas;                        /*< number of deltas in the list */
    struct SyncNameAccum *remoteDeltas; /*< delta names from remote sources */
    int syncScope;                      /*< scope to be used for sync */
    int sliceBusy;
<<<<<<< HEAD
    ccnr_hwm highWater;                 /*< high water via SyncNotifyContent */
    ccnr_hwm stablePoint;               /*< stable point for this root */
    sync_time lastAdvise;
    sync_time lastUpdate;
    sync_time lastStable;
    sync_time lastHashChange;
=======
    ccnr_hwm highWater;             // high water via SyncNotifyContent
    ccnr_hwm stablePoint;           // stable point for this root
    int64_t lastAdvise;
    int64_t lastUpdate;
    int64_t lastStable;
    int64_t lastHashChange;
>>>>>>> e83352e2
    int adviseNeed;
    struct SyncHashCacheEntry *lastLocalSent;
    size_t currentSize;
    size_t prevAddLen;
};

#endif<|MERGE_RESOLUTION|>--- conflicted
+++ resolved
@@ -107,7 +107,7 @@
     struct SyncRootDeltas *next;        /*< link to next update */
     struct SyncHashCacheEntry *ceStart; /*< entry for start hash (may be NULL) */
     struct SyncHashCacheEntry *ceStop;  /*< entry for end hash */
-    sync_time when;                     /*< when created */
+    int64_t when;                       /*< when created */
     int deltasCount;                    /*< number of names in coding */
     int closed;                         /*< 1 if coding is complete */
     struct ccn_charbuf *coding;         /*< coding for updates */
@@ -124,21 +124,12 @@
     struct SyncNameAccum *remoteDeltas; /*< delta names from remote sources */
     int syncScope;                      /*< scope to be used for sync */
     int sliceBusy;
-<<<<<<< HEAD
-    ccnr_hwm highWater;                 /*< high water via SyncNotifyContent */
-    ccnr_hwm stablePoint;               /*< stable point for this root */
-    sync_time lastAdvise;
-    sync_time lastUpdate;
-    sync_time lastStable;
-    sync_time lastHashChange;
-=======
     ccnr_hwm highWater;             // high water via SyncNotifyContent
     ccnr_hwm stablePoint;           // stable point for this root
     int64_t lastAdvise;
     int64_t lastUpdate;
     int64_t lastStable;
     int64_t lastHashChange;
->>>>>>> e83352e2
     int adviseNeed;
     struct SyncHashCacheEntry *lastLocalSent;
     size_t currentSize;
