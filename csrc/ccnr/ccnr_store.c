/**
 * @file ccnr_store.c
 * 
 * Part of ccnr -  CCNx Repository Daemon.
 *
 */

/*
 * Copyright (C) 2011 Palo Alto Research Center, Inc.
 *
 * This work is free software; you can redistribute it and/or modify it under
 * the terms of the GNU General Public License version 2 as published by the
 * Free Software Foundation.
 * This work is distributed in the hope that it will be useful, but WITHOUT ANY
 * WARRANTY; without even the implied warranty of MERCHANTABILITY or
 * FITNESS FOR A PARTICULAR PURPOSE. See the GNU General Public License
 * for more details. You should have received a copy of the GNU General Public
 * License along with this program; if not, write to the
 * Free Software Foundation, Inc., 51 Franklin Street, Fifth Floor,
 * Boston, MA 02110-1301, USA.
 */
 
#include <errno.h>
#include <fcntl.h>
#include <limits.h>
#include <netdb.h>
#include <poll.h>
#include <signal.h>
#include <stddef.h>
#include <stdint.h>
#include <stdio.h>
#include <stdlib.h>
#include <string.h>
#include <time.h>
#include <unistd.h>
#include <arpa/inet.h>
#include <sys/time.h>
#include <sys/socket.h>
#include <sys/stat.h>
#include <sys/types.h>
#include <sys/un.h>
#include <netinet/in.h>

#include <ccn/bloom.h>
#include <ccn/btree_content.h>
#include <ccn/ccn.h>
#include <ccn/ccn_private.h>
#include <ccn/charbuf.h>
#include <ccn/face_mgmt.h>
#include <ccn/hashtb.h>
#include <ccn/indexbuf.h>
#include <ccn/schedule.h>
#include <ccn/reg_mgmt.h>
#include <ccn/uri.h>

#include "ccnr_private.h"

#include "ccnr_stats.h"
#include "ccnr_store.h"
#include "ccnr_init.h"
#include "ccnr_link.h"
#include "ccnr_util.h"
#include "ccnr_proto.h"
#include "ccnr_msg.h"
#include "ccnr_sync.h"
#include "ccnr_match.h"
#include "ccnr_sendq.h"
#include "ccnr_io.h"

struct content_entry {
    ccnr_accession accession;   /**< permanent repository id */
    ccnr_cookie cookie;         /**< for in-memory references */
    int flags;                  /**< see below - use accessor functions */
    int size;                   /**< size of ContentObject */
    struct ccn_charbuf *flatname; /**< for skiplist, et. al. */
    struct ccn_charbuf *cob;    /**< may contain ContentObject, or be NULL */
};

static const unsigned char *bogon = NULL;

static int
r_store_set_flatname(struct ccnr_handle *h, struct content_entry *content,
                     struct ccn_parsed_ContentObject *pco);
static int
r_store_content_btree_insert(struct ccnr_handle *h,
                             struct content_entry *content,
                             struct ccn_parsed_ContentObject *pco,
                             ccnr_accession *accession);

#define FAILIF(cond) do {} while ((cond) && r_store_fatal(h, __func__, __LINE__))
#define CHKSYS(res) FAILIF((res) == -1)
#define CHKRES(res) FAILIF((res) < 0)
#define CHKPTR(p)   FAILIF((p) == NULL)

static int
r_store_fatal(struct ccnr_handle *h, const char *fn, int lineno)
{
    if (h != NULL) {
        ccnr_msg(h,
                 "fatal error in %s, line %d, errno %d%s",
                 fn, lineno, errno, strerror(errno));
    }
    abort();
    return(0);
}

PUBLIC ccnr_accession
r_store_content_accession(struct ccnr_handle *h, struct content_entry *content)
{
    return(content->accession);
}

PUBLIC ccnr_cookie
r_store_content_cookie(struct ccnr_handle *h, struct content_entry *content)
{
    return(content->cookie);
}

PUBLIC size_t
r_store_content_size(struct ccnr_handle *h, struct content_entry *content)
{
    return(content->size);
}

static off_t
r_store_offset_from_accession(struct ccnr_handle *h, ccnr_accession a)
{
    return(a & ((((ccnr_accession)1) << 48) - 1));
}

static unsigned
r_store_repofile_from_accession(struct ccnr_handle *h, ccnr_accession a)
{
    /* Initially this should always be 1 */
    return(a >> 48);
}


static const unsigned char *
r_store_content_mapped(struct ccnr_handle *h, struct content_entry *content)
{
    return(NULL);
}

static const unsigned char *
r_store_content_read(struct ccnr_handle *h, struct content_entry *content)
{
    unsigned repofile;
    off_t offset;
    struct ccn_charbuf *cob = NULL;
    ssize_t rres = 0;
    int fd = -1;
    unsigned char buf[8800];
    struct ccn_skeleton_decoder decoder = {0};
    struct ccn_skeleton_decoder *d = &decoder;
    ssize_t dres;
    
    repofile = r_store_repofile_from_accession(h, content->accession);
    offset = r_store_offset_from_accession(h, content->accession);
    if (repofile != 1)
        goto Bail;
    if (content->cob != NULL)
        goto Bail;
    fd = r_io_repo_data_file_fd(h, repofile, 0);
    if (fd == -1)
        goto Bail;
    cob = ccn_charbuf_create();
    if (cob == NULL)
        goto Bail;
    if (content->size > 0) {
        if (ccn_charbuf_reserve(cob, content->size) == NULL)
            goto Bail;
        rres = pread(fd, cob->buf, content->size, offset);
        if (rres == content->size) {
            cob->length = content->size;
            content->cob = cob;
            h->cob_count++;
            return(cob->buf);
        }
        if (rres == -1)
            ccnr_msg(h, "r_store_content_read %u :%s (errno = %d)",
                     fd, strerror(errno), errno);
        else
            ccnr_msg(h, "r_store_content_read %u expected %d bytes, but got %d",
                     fd, (int)content->size, (int)rres);
    } else {
        rres = pread(fd, buf, 8800, offset); // XXX - should be symbolic
        if (rres == -1) {
            ccnr_msg(h, "r_store_content_read %u :%s (errno = %d)",
                     fd, strerror(errno), errno);
            goto Bail;
        }
        dres = ccn_skeleton_decode(d, buf, rres);
        if (d->state != 0) {
            ccnr_msg(h, "r_store_content_read %u : error parsing cob", fd);
            goto Bail;
        }
        content->size = dres;
        if (ccn_charbuf_append(cob, buf, dres) < 0)
            goto Bail;
        content->cob = cob;
        h->cob_count++;
        return(cob->buf);        
    }
Bail:
    ccn_charbuf_destroy(&cob);
    return(NULL);
}

/**
 *  If the content appears to be safely stored in the repository,
 *  removes any buffered copy.
 * @returns 0 if buffer was removed, -1 if not.
 */
PUBLIC int
r_store_content_trim(struct ccnr_handle *h, struct content_entry *content)
{
    if (content->accession != CCNR_NULL_ACCESSION && content->cob != NULL) {
        ccn_charbuf_destroy(&content->cob);
        h->cob_count--;
        return(0);
    }
    return(-1);
}

/**
 *  Evict recoverable content from in-memory buffers
 */
PUBLIC void
r_store_trim(struct ccnr_handle *h, unsigned long limit)
{
    struct content_entry *content = NULL;
    int checklimit;
    unsigned before;
    
    before = h->cob_count;
    if (before <= limit)
        return;
    checklimit = h->cookie + 1 - h->cookie_base;    
    for (; checklimit > 0 && h->cob_count > limit; checklimit--) {
        if (h->trim_rover >= h->cookie)
            h->trim_rover = h->cookie_base;
        else
            h->trim_rover++;
        content = r_store_content_from_cookie(h, h->trim_rover);
        if (content != NULL)
            r_store_content_trim(h, content);
    }
    if (CCNSHOULDLOG(h, sdf, CCNL_FINER))
        ccnr_msg(h, "trimmed %u cobs", before - h->cob_count);
}

/**
 *  Get the base address of the content object
 *
 * This may involve reading the object in.  Caller should not assume that
 * the address will stay valid after it relinquishes control, either by
 * returning or by calling routines that might invalidate objects.
 *
 */
PUBLIC const unsigned char *
r_store_content_base(struct ccnr_handle *h, struct content_entry *content)
{
    const unsigned char *ans = NULL;
    
    if (content->cob != NULL && content->cob->length == content->size) {
        ans = content->cob->buf;
        goto Finish;
    }
    if (content->accession == CCNR_NULL_ACCESSION)
        goto Finish;
    ans = r_store_content_mapped(h, content);
    if (ans != NULL)
        goto Finish;
    ans = r_store_content_read(h, content);
Finish:
    if (ans != NULL) {
        /* Sanity check - make sure first 2 and last 2 bytes are good */
        if (content->size < 5 || ans[0] != 0x04 || ans[1] != 0x82 ||
            ans[content->size - 1] != 0 || ans[content->size - 2] != 0) {
            bogon = ans; /* for debugger */
            ans = NULL;
        }
    }
    if (ans == NULL || CCNSHOULDLOG(h, xxxx, CCNL_FINEST))
        ccnr_msg(h, "r_store_content_base.%d returning %p (acc=0x%jx, cookie=%u)",
                 __LINE__,
                 ans,
                 ccnr_accession_encode(h, content->accession),
                 (unsigned)content->cookie);
    return(ans);
}

PUBLIC int
r_store_name_append_components(struct ccn_charbuf *dst,
                               struct ccnr_handle *h,
                               struct content_entry *content,
                               int skip,
                               int count)
{
    int res;
    
    res = ccn_name_append_flatname(dst,
                                   content->flatname->buf,
                                   content->flatname->length, skip, count);
    return(res);
}

PUBLIC int
r_store_content_flags(struct content_entry *content)
{
    return(content->flags);
}

PUBLIC int
r_store_content_change_flags(struct content_entry *content, int set, int clear)
{
    int old = content->flags;
    content->flags |= set;
    content->flags &= ~clear;
    return(old);
}

/**
 * Write a file named index/stable that contains the size of
 * repoFile1 when the repository is shut down.
 */
static int
r_store_write_stable_point(struct ccnr_handle *h)
{
    struct ccn_charbuf *path = NULL;
    struct ccn_charbuf *cb = NULL;
    int fd;
    
    path = ccn_charbuf_create();
    cb = ccn_charbuf_create();
    ccn_charbuf_putf(path, "%s/index/stable", h->directory);
    unlink(ccn_charbuf_as_string(path)); /* Should not exist, but just in case. */
    fd = open(ccn_charbuf_as_string(path),
              O_CREAT | O_EXCL | O_WRONLY | O_TRUNC, 0666);
    if (fd == -1) {
        ccnr_msg(h, "cannot write stable mark %s: %s",
                 ccn_charbuf_as_string(path), strerror(errno));
        unlink(ccn_charbuf_as_string(path));
    }
    else {
        ccn_charbuf_putf(cb, "%ju", (uintmax_t)(h->stable));
        write(fd, cb->buf, cb->length);
        close(fd);
        if (CCNSHOULDLOG(h, dfsdf, CCNL_INFO))
            ccnr_msg(h, "Index marked stable - %s", ccn_charbuf_as_string(cb));
    }
    ccn_charbuf_destroy(&path);
    ccn_charbuf_destroy(&cb);
    return(0);
}

/**
 * Read the former size of repoFile1 from index/stable, and remove
 * the latter.
 */
static void
r_store_read_stable_point(struct ccnr_handle *h)
{
    struct ccn_charbuf *path = NULL;
    struct ccn_charbuf *cb = NULL;
    int fd;
    int i;
    ssize_t rres;
    uintmax_t val;
    unsigned char c;
    
    path = ccn_charbuf_create();
    cb = ccn_charbuf_create();
    ccn_charbuf_putf(path, "%s/index/stable", h->directory);
    fd = open(ccn_charbuf_as_string(path), O_RDONLY, 0666);
    if (fd != -1) {
        rres = read(fd, ccn_charbuf_reserve(cb, 80), 80);
        if (rres > 0)
            cb->length = rres;
        close(fd);
        if (CCNSHOULDLOG(h, dfsdf, CCNL_INFO))
            ccnr_msg(h, "Last stable at %s", ccn_charbuf_as_string(cb));
    }
    for (val = 0, i = 0; i < cb->length; i++) {
        c = cb->buf[i];
        if ('0' <= c && c <= '9')
            val = val * 10 + (c - '0');
        else
            break;
    }
    if (i == 0 || i < cb->length) {
        ccnr_msg(h, "Bad stable mark - %s", ccn_charbuf_as_string(cb));
        h->stable = 0;
    }
    else {
        h->stable = val;
        unlink(ccn_charbuf_as_string(path));
    }
    ccn_charbuf_destroy(&path);
    ccn_charbuf_destroy(&cb);
}

/**
 * Log a bit if we are taking a while to re-index.
 */
static int
r_store_reindexing(struct ccn_schedule *sched,
                   void *clienth,
                   struct ccn_scheduled_event *ev,
                   int flags)
{
    struct ccnr_handle *h = clienth;
    struct fdholder *in = NULL;
    unsigned pct;
    
    if ((flags & CCN_SCHEDULE_CANCEL) != 0)
        return(0);
    in = r_io_fdholder_from_fd(h, h->active_in_fd);
    if (in == NULL)
        return(0);
    pct = ccnr_meter_total(in->meter[FM_BYTI]) / ((h->startupbytes / 100) + 1);
    if (pct >= 100)
        return(0);
    ccnr_msg(h, "indexing %u%% complete", pct);
    return(2000000);
}

PUBLIC void
r_store_init(struct ccnr_handle *h)
{
    struct ccn_btree *btree = NULL;
    struct ccn_btree_node *node = NULL;
    struct hashtb_param param = {0};
    int i;
    int j;
    int res;
    struct ccn_charbuf *path = NULL;
    struct ccn_charbuf *msgs = NULL;
    off_t offset;
    
    path = ccn_charbuf_create();
    param.finalize_data = h;
    param.finalize = 0;
    h->content_by_accession_tab = hashtb_create(sizeof(struct content_by_accession_entry), NULL);
    CHKPTR(h->content_by_accession_tab);
    h->btree = btree = ccn_btree_create();
    CHKPTR(btree);
    FAILIF(btree->nextnodeid != 1);
    ccn_charbuf_putf(path, "%s/index", h->directory);
    res = mkdir(ccn_charbuf_as_string(path), 0700);
    if (res != 0 && errno != EEXIST)
        r_init_fail(h, __LINE__, ccn_charbuf_as_string(path), errno);
    else {
        msgs = ccn_charbuf_create();
        btree->io = ccn_btree_io_from_directory(ccn_charbuf_as_string(path), msgs);
        if (btree->io == NULL)
            res = errno;
        if (msgs->length != 0 && CCNSHOULDLOG(h, sffdsdf, CCNL_WARNING)) {
            ccnr_msg(h, "while initializing %s - %s",
                     ccn_charbuf_as_string(path),
                     ccn_charbuf_as_string(msgs));
        }
        ccn_charbuf_destroy(&msgs);
        if (btree->io == NULL)
            r_init_fail(h, __LINE__, ccn_charbuf_as_string(path), res);
    }
    node = ccn_btree_getnode(btree, 1, 0);
    if (btree->io != NULL)
        btree->nextnodeid = btree->io->maxnodeid + 1;
    CHKPTR(node);
    if (node->buf->length == 0) {
        res = ccn_btree_init_node(node, 0, 'R', 0);
        CHKSYS(res);
    }
    ccn_charbuf_destroy(&path);
    if (h->running == -1)
        return;
    r_store_read_stable_point(h);
    h->active_in_fd = -1;
    h->active_out_fd = r_io_open_repo_data_file(h, "repoFile1", 1); /* output */
    offset = lseek(h->active_out_fd, 0, SEEK_END);
    h->startupbytes = offset;
    if (offset != h->stable || node->corrupt != 0) {
        ccnr_msg(h, "Index not current - resetting");
        ccn_btree_init_node(node, 0, 'R', 0);
        node = NULL;
        ccn_btree_destroy(&h->btree);
        path = ccn_charbuf_create();
        /* Remove old index files to avoid confusion */
        for (i = 1, j = 0; i > 0 && j < 3; i++) {
            path->length = 0;
            res = ccn_charbuf_putf(path, "%s/index/%d", h->directory, i);
            if (res >= 0)
                res = unlink(ccn_charbuf_as_string(path));
            if (res < 0)
                j++;
        }
        h->btree = btree = ccn_btree_create();
        path->length = 0;
        ccn_charbuf_putf(path, "%s/index", h->directory);
        btree->io = ccn_btree_io_from_directory(ccn_charbuf_as_string(path), msgs);
        CHKPTR(btree->io);
        btree->io->maxnodeid = 0;
        btree->nextnodeid = 1;
        node = ccn_btree_getnode(btree, 1, 0);
        btree->nextnodeid = btree->io->maxnodeid + 1;
        ccn_btree_init_node(node, 0, 'R', 0);
        h->stable = 0;
        h->active_in_fd = r_io_open_repo_data_file(h, "repoFile1", 0); /* input */
        ccn_charbuf_destroy(&path);
        if (CCNSHOULDLOG(h, dfds, CCNL_INFO))
            ccn_schedule_event(h->sched, 50000, r_store_reindexing, NULL, 0);
    }
    if (CCNSHOULDLOG(h, weuyg, CCNL_FINEST)) {
        FILE *dumpfile = NULL;
        
        path = ccn_charbuf_create();
        ccn_charbuf_putf(path, "%s/index/btree_check.out", h->directory);
        dumpfile = fopen(ccn_charbuf_as_string(path), "w");
        res = ccn_btree_check(btree, dumpfile);
        if (dumpfile != NULL) {
            fclose(dumpfile);
            dumpfile = NULL;
        }
        else
            path->length = 0;
        ccnr_msg(h, "ccn_btree_check returned %d (%s)",
                    res, ccn_charbuf_as_string(path));
        ccn_charbuf_destroy(&path);
        if (res < 0)
            r_init_fail(h, __LINE__, "index is corrupt", res);
    }
    btree->full = 1999;
    if (h->running != -1)
        r_store_index_needs_cleaning(h);
}

PUBLIC int
r_store_final(struct ccnr_handle *h, int stable) {
    int res;
    
    res = ccn_btree_destroy(&h->btree);
    if (res < 0)
        ccnr_msg(h, "r_store_final.%d-%d Errors while closing index", __LINE__, res);
    if (res >= 0 && stable)
        res = r_store_write_stable_point(h);
    return(res);
}
    
PUBLIC struct content_entry *
r_store_content_from_accession(struct ccnr_handle *h, ccnr_accession accession)
{
    struct ccn_parsed_ContentObject obj = {0};
    struct content_entry *content = NULL;
    struct content_by_accession_entry *entry;
    const unsigned char *content_base = NULL;
    int res;
    ccnr_accession acc;
    
    if (accession == CCNR_NULL_ACCESSION)
        return(NULL);
    entry = hashtb_lookup(h->content_by_accession_tab,
                          &accession, sizeof(accession));
    if (entry != NULL) {
        h->content_from_accession_hits++;
        return(entry->content);
    }
    h->content_from_accession_misses++;
    content = calloc(1, sizeof(*content));
    CHKPTR(content);
    content->cookie = 0;
    content->accession = accession;
    content->cob = NULL;
    content->size = 0;
    content_base = r_store_content_base(h, content);
    if (content_base == NULL || content->size == 0)
        goto Bail;
    res = r_store_set_flatname(h, content, &obj);
    if (res < 0) goto Bail;
    r_store_enroll_content(h, content);
    res = r_store_content_btree_insert(h, content, &obj, &acc);
    if (res < 0) goto Bail;
    if (res == 1 || CCNSHOULDLOG(h, sdf, CCNL_FINEST))
        ccnr_debug_content(h, __LINE__, "content/accession", NULL, content);
    return(content);
Bail:
    ccnr_msg(h, "r_store_content_from_accession.%d failed 0x%jx",
             __LINE__, ccnr_accession_encode(h, accession));
    r_store_forget_content(h, &content);
    return(content);
}

PUBLIC struct content_entry *
r_store_content_from_cookie(struct ccnr_handle *h, ccnr_cookie cookie)
{
    struct content_entry *ans = NULL;
    
    if (cookie < h->cookie_base)
        ans = NULL;
    else if (cookie < h->cookie_base + h->content_by_cookie_window) {
        ans = h->content_by_cookie[cookie - h->cookie_base];
        if (ans != NULL && ans->cookie != cookie)
            ans = NULL;
    }
    return(ans);
}

static void
cleanout_stragglers(struct ccnr_handle *h)
{
    struct content_entry **a = h->content_by_cookie;
    unsigned n_direct;
    unsigned n_occupied;
    unsigned window;
    unsigned i;
    
    if (h->cookie <= h->cookie_base || a[0] == NULL)
        return;
    n_direct = h->cookie - h->cookie_base;
    if (n_direct < 1000)
        return;
    n_occupied = h->cob_count;
    if (n_occupied >= (n_direct / 8))
        return;
    /* The direct lookup table is too sparse, so toss the stragglers */
    window = h->content_by_cookie_window;
    for (i = 0; i < window; i++) {
        if (a[i] != NULL) {
            if (n_occupied >= ((window - i) / 8))
                break;
            if (a[i]->accession == CCNR_NULL_ACCESSION && a[i]->cob != NULL)
                break; /* Do not clean this prematurely */
            r_store_forget_content(h, &(a[i]));
            n_occupied -= 1;
        }
    }
}

static int
cleanout_empties(struct ccnr_handle *h)
{
    unsigned i = 0;
    unsigned j = 0;
    struct content_entry **a = h->content_by_cookie;
    unsigned window = h->content_by_cookie_window;
    if (a == NULL)
        return(-1);
    cleanout_stragglers(h);
    while (i < window && a[i] == NULL)
        i++;
    /* Don't slide things down too often. */
    if (i < 100)
        return(-1);
    h->cookie_base += i;
    while (i < window)
        a[j++] = a[i++];
    while (j < window)
        a[j++] = NULL;
    return(0);
}

/**
 * This makes a cookie for content, and, if it has an accession number already,
 * enters it into the content_by_accession_tab.  Does not index by name.
 */
PUBLIC ccnr_cookie
r_store_enroll_content(struct ccnr_handle *h, struct content_entry *content)
{
    unsigned new_window;
    struct content_entry **new_array;
    struct content_entry **old_array;
    unsigned i = 0;
    unsigned j = 0;
    unsigned window;
    
    window = h->content_by_cookie_window;
    content->cookie = ++(h->cookie);
    if ((content->cookie - h->cookie_base) >= window &&
        cleanout_empties(h) < 0) {
        if (content->cookie < h->cookie_base) {
            /* Did we wrap? */
            return(0);
        }
        window = h->content_by_cookie_window;
        old_array = h->content_by_cookie;
        new_window = ((window + 20) * 3 / 2);
        if (new_window < window)
            return(0);
        new_array = calloc(new_window, sizeof(new_array[0]));
        if (new_array == NULL)
            return(0);
        while (i < h->content_by_cookie_window && old_array[i] == NULL)
            i++;
        h->cookie_base += i;
        h->content_by_cookie = new_array;
        while (i < h->content_by_cookie_window)
            new_array[j++] = old_array[i++];
        h->content_by_cookie_window = new_window;
        free(old_array);
    }
    h->content_by_cookie[content->cookie - h->cookie_base] = content;
    
    if (content->accession != CCNR_NULL_ACCESSION) {
        struct hashtb_enumerator ee;
        struct hashtb_enumerator *e = &ee;
        ccnr_accession accession = content->accession;
        struct content_by_accession_entry *entry = NULL;
        hashtb_start(h->content_by_accession_tab, e);
        hashtb_seek(e, &accession, sizeof(accession), 0);
        entry = e->data;
        if (entry != NULL)
            entry->content = content;
        hashtb_end(e);
        content->flags |= CCN_CONTENT_ENTRY_STABLE;
    }
    return(content->cookie);
}

/** @returns 2 if content was added to index, 1 if it was there but had no accession, 0 if it was already there, -1 for error */
static int
r_store_content_btree_insert(struct ccnr_handle *h,
                             struct content_entry *content,
                             struct ccn_parsed_ContentObject *pco,
                             ccnr_accession *accp)
{
    const unsigned char *content_base = NULL;
    struct ccn_btree *btree = NULL;
    struct ccn_btree_node *leaf = NULL;
    struct ccn_btree_node *node = NULL;
    struct ccn_charbuf *flat = NULL;
    int i;
    int limit;
    int res;

    btree = h->btree;
    if (btree == NULL)
        return(-1);
    flat = content->flatname;
    if (flat == NULL)
        return(-1);
    res = ccn_btree_lookup(h->btree, flat->buf, flat->length, &leaf);
    if (res < 0)
        return(-1);
    i = CCN_BT_SRCH_INDEX(res);
    if (CCN_BT_SRCH_FOUND(res)) {
        *accp = ccnr_accession_decode(h, ccn_btree_content_cobid(leaf, i));
        return(*accp == CCNR_NULL_ACCESSION);
    }
    else {
        content_base = r_store_content_base(h, content);
        if (content_base == NULL)
            return(-1);
        res = ccn_btree_prepare_for_update(h->btree, leaf);
        if (res < 0)
            return(-1);
        res = ccn_btree_insert_content(leaf, i,
                                       ccnr_accession_encode(h, content->accession),
                                       content_base,
                                       pco,
                                       content->flatname);
        if (res < 0)
            return(-1);
        if (res > btree->full) {
            res = ccn_btree_split(btree, leaf);
            for (limit = 100; res >= 0 && btree->nextsplit != 0; limit--) {
                if (limit == 0) abort();
                node = ccn_btree_getnode(btree, btree->nextsplit, 0);
                if (node == NULL)
                    return(-1);
                res = ccn_btree_split(btree, node);
            }
        }
        r_store_index_needs_cleaning(h);
        
        *accp = content->accession;
        return(2);
    }
}

/**
 *  Remove internal representation of a content object
 */
PUBLIC void
r_store_forget_content(struct ccnr_handle *h, struct content_entry **pentry)
{
    unsigned i;
    struct content_entry *entry = *pentry;
    
    if (entry == NULL)
        return;
    *pentry = NULL;
    if ((entry->flags & CCN_CONTENT_ENTRY_STALE) != 0)
        h->n_stale--;
<<<<<<< HEAD
    if (CCNSHOULDLOG(h, LM_4, CCNL_FINER))
=======
    if (CCNSHOULDLOG(h, LM_4, CCNL_FINE))
>>>>>>> 4485f821
        ccnr_debug_content(h, __LINE__, "remove", NULL, entry);
    /* Remove the cookie reference */
    i = entry->cookie - h->cookie_base;
    if (i < h->content_by_cookie_window && h->content_by_cookie[i] == entry)
        h->content_by_cookie[i] = NULL;
    entry->cookie = 0;
    /* Remove the accession reference */
    if (entry->accession != CCNR_NULL_ACCESSION) {
        struct hashtb_enumerator ee;
        struct hashtb_enumerator *e = &ee;
        hashtb_start(h->content_by_accession_tab, e);
        if (hashtb_seek(e, &entry->accession, sizeof(entry->accession), 0) ==
            HT_NEW_ENTRY) {
            ccnr_msg(h, "orphaned content %llu",
                     (unsigned long long)(entry->accession));
            hashtb_delete(e);
            hashtb_end(e);
            return;
        }
        hashtb_delete(e);
        hashtb_end(e);
        entry->accession = CCNR_NULL_ACCESSION;
        if (entry->cob != NULL)
            h->cob_count--;
    }
    /* Clean up allocated subfields */
    ccn_charbuf_destroy(&entry->flatname);
    ccn_charbuf_destroy(&entry->cob);
    free(entry);
}

/**
 *  Get a handle on the content object that matches key, or if there is
 * no match, the one that would come just after it.
 *
 * The key is in flatname format.
 */
static struct content_entry *    
r_store_look(struct ccnr_handle *h, const unsigned char *key, size_t size)
{
    struct content_entry *content = NULL;
    struct ccn_btree_node *leaf = NULL;
    ccnr_accession accession;
    int ndx;
    int res;

    res = ccn_btree_lookup(h->btree, key, size, &leaf);
    if (res >= 0) {
        ndx = CCN_BT_SRCH_INDEX(res);
        if (ndx == ccn_btree_node_nent(leaf)) {
            res = ccn_btree_next_leaf(h->btree, leaf, &leaf);
            if (res <= 0)
                return(NULL);
            ndx = 0;
        }
        accession = ccnr_accession_decode(h, ccn_btree_content_cobid(leaf, ndx));
        if (accession != CCNR_NULL_ACCESSION) {
            struct content_by_accession_entry *entry;
            entry = hashtb_lookup(h->content_by_accession_tab,
                                    &accession, sizeof(accession));
            if (entry != NULL)
                content = entry->content;
            if (content == NULL) {
                /* Construct handle without actually reading the cob */
                res = ccn_btree_content_cobsz(leaf, ndx);
                content = calloc(1, sizeof(*content));
                if (res > 0 && content != NULL) {
                    content->accession = accession;
                    content->cob = NULL;
                    content->size = res;
                    content->flatname = ccn_charbuf_create();
                    CHKPTR(content->flatname);
                    res = ccn_btree_key_fetch(content->flatname, leaf, ndx);
                    CHKRES(res);
                    r_store_enroll_content(h, content);
                }
            }
        }
    }
    return(content);
}

PUBLIC struct content_entry *
r_store_find_first_match_candidate(struct ccnr_handle *h,
                                   const unsigned char *interest_msg,
                                   const struct ccn_parsed_interest *pi)
{
    int res;
    size_t start = pi->offset[CCN_PI_B_Name];
    size_t end = pi->offset[CCN_PI_E_Name];
    struct ccn_charbuf *namebuf = NULL;
    struct ccn_charbuf *flatname = NULL;
    struct content_entry *content = NULL;
    
    flatname = ccn_charbuf_create();
    ccn_flatname_from_ccnb(flatname, interest_msg, pi->offset[CCN_PI_E]);
    if (pi->offset[CCN_PI_B_Exclude] < pi->offset[CCN_PI_E_Exclude]) {
        /* Check for <Exclude><Any/><Component>... fast case */
        struct ccn_buf_decoder decoder;
        struct ccn_buf_decoder *d;
        size_t ex1start;
        size_t ex1end;
        d = ccn_buf_decoder_start(&decoder,
                                  interest_msg + pi->offset[CCN_PI_B_Exclude],
                                  pi->offset[CCN_PI_E_Exclude] -
                                  pi->offset[CCN_PI_B_Exclude]);
        ccn_buf_advance(d);
        if (ccn_buf_match_dtag(d, CCN_DTAG_Any)) {
            ccn_buf_advance(d);
            ccn_buf_check_close(d);
            if (ccn_buf_match_dtag(d, CCN_DTAG_Component)) {
                ex1start = pi->offset[CCN_PI_B_Exclude] + d->decoder.token_index;
                ccn_buf_advance_past_element(d);
                ex1end = pi->offset[CCN_PI_B_Exclude] + d->decoder.token_index;
                if (d->decoder.state >= 0) {
                    namebuf = ccn_charbuf_create();
                    ccn_charbuf_append(namebuf,
                                       interest_msg + start,
                                       end - start);
                    namebuf->length--;
                    ccn_charbuf_append(namebuf,
                                       interest_msg + ex1start,
                                       ex1end - ex1start);
                    ccn_charbuf_append_closer(namebuf);
                    res = ccn_flatname_append_from_ccnb(flatname,
                                                        interest_msg + ex1start,
                                                        ex1end - ex1start,
                                                        0, 1);
                    if (res != 1)
                        ccnr_debug_ccnb(h, __LINE__, "fastex_bug", NULL,
                                        namebuf->buf, namebuf->length);
                    if (CCNSHOULDLOG(h, LM_8, CCNL_FINER))
                        ccnr_debug_ccnb(h, __LINE__, "fastex", NULL,
                                        namebuf->buf, namebuf->length);
                }
            }
        }
    }
    content = r_store_look(h, flatname->buf, flatname->length);
    ccn_charbuf_destroy(&namebuf);
    ccn_charbuf_destroy(&flatname);
    return(content);
}

PUBLIC int
r_store_content_matches_interest_prefix(struct ccnr_handle *h,
                                struct content_entry *content,
                                const unsigned char *interest_msg,
                                size_t interest_size)
{
    struct ccn_charbuf *flatname = ccn_charbuf_create();
    int ans;
    int cmp;

    ccn_flatname_from_ccnb(flatname, interest_msg, interest_size);
    cmp = ccn_flatname_charbuf_compare(flatname, content->flatname);
    ans = (cmp == 0 || cmp == -9999);
    ccn_charbuf_destroy(&flatname);
    return(ans);
}

PUBLIC struct content_entry *
r_store_content_next(struct ccnr_handle *h, struct content_entry *content)
{
    if (content == NULL)
        return(0);
    /* We need to go past the current name, so make sure there is a 0 byte */
    ccn_charbuf_as_string(content->flatname);
    content = r_store_look(h, content->flatname->buf, content->flatname->length + 1);
    return(content);
}

PUBLIC struct content_entry *
r_store_next_child_at_level(struct ccnr_handle *h,
                    struct content_entry *content, int level)
{
    struct content_entry *next = NULL;
    struct ccn_charbuf *name;
    struct ccn_charbuf *flatname = NULL;
    int res;
    
    if (content == NULL)
        return(NULL);
    name = ccn_charbuf_create();
    ccn_name_init(name);
    res = ccn_name_append_flatname(name,
                                   content->flatname->buf,
                                   content->flatname->length, 0, level + 1);
    if (res < level)
        goto Bail;
    if (res == level)
        res = ccn_name_append(name, NULL, 0);
    else if (res == level + 1)
        res = ccn_name_next_sibling(name); // XXX - would be nice to have a flatname version of this
    if (res < 0)
        goto Bail;
    if (CCNSHOULDLOG(h, LM_8, CCNL_FINER))
        ccnr_debug_ccnb(h, __LINE__, "child_successor", NULL,
                        name->buf, name->length);
    flatname = ccn_charbuf_create();
    ccn_flatname_from_ccnb(flatname, name->buf, name->length);
    next = r_store_look(h, flatname->buf, flatname->length);
    if (next == content) {
        // XXX - I think this case should not occur, but just in case, avoid a loop.
        ccnr_debug_content(h, __LINE__, "urp", NULL, next);
        next = NULL;
    }
Bail:
    ccn_charbuf_destroy(&name);
    ccn_charbuf_destroy(&flatname);
    return(next);
}

PUBLIC struct content_entry *
r_store_lookup(struct ccnr_handle *h,
               const unsigned char *msg,
               const struct ccn_parsed_interest *pi,
               struct ccn_indexbuf *comps)
{
    struct content_entry *content = NULL;
    struct ccn_btree_node *leaf = NULL;
    struct content_entry *last_match = NULL;
    struct ccn_charbuf *scratch = NULL;
    size_t size = pi->offset[CCN_PI_E];
    int ndx;
    int res;
    int try;
    
    content = r_store_find_first_match_candidate(h, msg, pi);
    if (content != NULL && CCNSHOULDLOG(h, LM_8, CCNL_FINER))
        ccnr_debug_content(h, __LINE__, "first_candidate", NULL,
                           content);
    if (content != NULL &&
        !r_store_content_matches_interest_prefix(h, content, msg, size)) {
            if (CCNSHOULDLOG(h, LM_8, CCNL_FINER))
                ccnr_debug_ccnb(h, __LINE__, "prefix_mismatch", NULL,
                                msg, size);
            content = NULL;
        }
    scratch = ccn_charbuf_create();
    for (try = 0; content != NULL; try++) {
        res = ccn_btree_lookup(h->btree,
                               content->flatname->buf,
                               content->flatname->length,
                               &leaf);
        if (CCN_BT_SRCH_FOUND(res) == 0) {
            abort(); // XXX - do something gentler
        }
        ndx = CCN_BT_SRCH_INDEX(res);
        res = ccn_btree_match_interest(leaf, ndx, msg, pi, scratch);
        if (res == -1) {
            ccnr_debug_ccnb(h, __LINE__, "match_error", NULL, msg, size);
            content = NULL;
            break;
        }
        if (res == 1) {
            if ((pi->orderpref & 1) == 0) // XXX - should be symbolic
                break;
            last_match = content;
            content = r_store_next_child_at_level(h, content, comps->n - 1);
        }
        else
            content = r_store_content_next(h, content);
        if (content != NULL &&
            !r_store_content_matches_interest_prefix(h, content, msg, size))
                content = NULL;
    }
    if (last_match != NULL)
        content = last_match;
    ccn_charbuf_destroy(&scratch);
    return(content);
}

/**
 * Find the first content handle that matches the prefix given by the namish,
 * which may be a Name, Interest, ContentObject, ...
 *
 * Does not check the other parts of namish, in particular, does not generate
 * the digest component of a ContentObject.
 */
PUBLIC struct content_entry *
r_store_lookup_ccnb(struct ccnr_handle *h,
                    const unsigned char *namish, size_t size)
{
    struct content_entry *content = NULL;
    struct ccn_charbuf *flatname = NULL;
    int res;
    
    flatname = ccn_charbuf_create();
    if (flatname == NULL)
        goto Bail;
    res = ccn_flatname_from_ccnb(flatname, namish, size);
    if (res < 0)
        goto Bail;
    content = r_store_look(h, flatname->buf, flatname->length);
    if (content != NULL) {
        res = ccn_flatname_charbuf_compare(flatname, content->flatname);
        if (res == 0 || res == -9999) {
            /* prefix matches */
        }
        else
            content = NULL;
    }
Bail:
    ccn_charbuf_destroy(&flatname);
    return(content);
}

/**
 * Mark content as stale
 */
PUBLIC void
r_store_mark_stale(struct ccnr_handle *h, struct content_entry *content)
{
    ccnr_cookie cookie = content->cookie;
    if ((content->flags & CCN_CONTENT_ENTRY_STALE) != 0)
        return;
    if (CCNSHOULDLOG(h, LM_4, CCNL_FINE))
            ccnr_debug_content(h, __LINE__, "stale", NULL, content);
    content->flags |= CCN_CONTENT_ENTRY_STALE;
    h->n_stale++;
    if (cookie < h->min_stale)
        h->min_stale = cookie;
    if (cookie > h->max_stale)
        h->max_stale = cookie;
}

/**
 * Scheduled event that makes content stale when its FreshnessSeconds
 * has expired.
 */
static int
expire_content(struct ccn_schedule *sched,
               void *clienth,
               struct ccn_scheduled_event *ev,
               int flags)
{
    struct ccnr_handle *h = clienth;
    ccnr_cookie cookie = ev->evint;
    struct content_entry *content = NULL;
    if ((flags & CCN_SCHEDULE_CANCEL) != 0)
        return(0);
    content = r_store_content_from_cookie(h, cookie);
    if (content != NULL)
        r_store_mark_stale(h, content);
    return(0);
}

/**
 * Schedules content expiration based on its FreshnessSeconds.
 *
 */
PUBLIC void
r_store_set_content_timer(struct ccnr_handle *h, struct content_entry *content,
                  struct ccn_parsed_ContentObject *pco)
{
    int seconds = 0;
    int microseconds = 0;
    size_t start = pco->offset[CCN_PCO_B_FreshnessSeconds];
    size_t stop  = pco->offset[CCN_PCO_E_FreshnessSeconds];
    const unsigned char *content_msg = NULL;
    if (start == stop)
        return;
    content_msg = r_store_content_base(h, content);
    seconds = ccn_fetch_tagged_nonNegativeInteger(
                CCN_DTAG_FreshnessSeconds,
                content_msg,
                start, stop);
    if (seconds <= 0)
        return;
    if (seconds > ((1U<<31) / 1000000)) {
        ccnr_debug_content(h, __LINE__, "FreshnessSeconds_too_large", NULL,
                           content);
        return;
    }
    microseconds = seconds * 1000000;
    ccn_schedule_event(h->sched, microseconds,
                       &expire_content, NULL, content->cookie);
}

/**
 * Parses content object and sets content->flatname
 */
static int
r_store_set_flatname(struct ccnr_handle *h, struct content_entry *content,
                     struct ccn_parsed_ContentObject *pco)
{
    int res;
    struct ccn_charbuf *flatname = NULL;
    const unsigned char *msg = NULL;
    size_t size;
    
    msg = r_store_content_base(h, content);
    size = content->size;
    if (msg == NULL)
        goto Bail;
    flatname = ccn_charbuf_create();
    if (flatname == NULL)
        goto Bail;    
    res = ccn_parse_ContentObject(msg, size, pco, NULL);
    if (res < 0) {
        ccnr_msg(h, "error parsing ContentObject - code %d", res);
        goto Bail;
    }
    ccn_digest_ContentObject(msg, pco);
    if (pco->digest_bytes != 32)
        goto Bail;
    res = ccn_flatname_from_ccnb(flatname, msg, size);
    if (res < 0) goto Bail;
    res = ccn_flatname_append_component(flatname, pco->digest, pco->digest_bytes);
    if (res < 0) goto Bail;
    content->flatname = flatname;
    flatname = NULL;
    return(0);
Bail:
    ccn_charbuf_destroy(&flatname);
    return(-1);
}

/**
 *  Get the flatname associated with content
 *
 * @returns flatname in a charbuf, which should be treated as read-only.
 */
PUBLIC struct ccn_charbuf *
r_store_content_flatname(struct ccnr_handle *h, struct content_entry *content)
{
    return(content->flatname);
}

PUBLIC struct content_entry *
process_incoming_content(struct ccnr_handle *h, struct fdholder *fdholder,
                         unsigned char *msg, size_t size)
{
    struct ccn_parsed_ContentObject obj = {0};
    int res;
    struct content_entry *content = NULL;
    ccnr_accession accession = CCNR_NULL_ACCESSION;
    
    content = calloc(1, sizeof(*content));
    if (content == NULL)
        goto Bail;    
    content->cob = ccn_charbuf_create();
    if (content->cob == NULL)
        goto Bail;    
    res = ccn_charbuf_append(content->cob, msg, size);
    if (res < 0) goto Bail;
    content->size = size;
    res = r_store_set_flatname(h, content, &obj);
    if (res < 0) goto Bail;
    ccnr_meter_bump(h, fdholder->meter[FM_DATI], 1);
    content->accession = CCNR_NULL_ACCESSION;
    r_store_enroll_content(h, content);
    if (CCNSHOULDLOG(h, LM_4, CCNL_FINE))
        ccnr_debug_content(h, __LINE__, "content_from", fdholder, content);
    res = r_store_content_btree_insert(h, content, &obj, &accession);
    if (res < 0) goto Bail;
    if (res == 0) {
        /* Content was there, with an accession */
        if (CCNSHOULDLOG(h, LM_4, CCNL_FINER))
            ccnr_debug_content(h, __LINE__, "content_duplicate",
                               fdholder, content);
        h->content_dups_recvd++;
        r_store_forget_content(h, &content);
        content = r_store_content_from_accession(h, accession);
        if (content == NULL)
            goto Bail;
    }
    r_store_set_content_timer(h, content, &obj);
    if ((fdholder->flags & CCNR_FACE_REPODATA) == 0)
        r_proto_initiate_key_fetch(h, msg, &obj, 0, content->cookie);
    r_match_match_interests(h, content, &obj, NULL, fdholder);
    return(content);
Bail:
    r_store_forget_content(h, &content);
    return(content);
}

PUBLIC int
r_store_content_field_access(struct ccnr_handle *h,
                             struct content_entry *content,
                             enum ccn_dtag dtag,
                             const unsigned char **bufp, size_t *sizep)
{
    int res = -1;
    const unsigned char *content_msg;
    struct ccn_parsed_ContentObject pco = {0};
    
    content_msg = r_store_content_base(h, content);
    if (content_msg == NULL)
        return(-1);
    res = ccn_parse_ContentObject(content_msg, content->size, &pco, NULL);
    if (res < 0)
        return(-1);
    if (dtag == CCN_DTAG_Content)
        res = ccn_ref_tagged_BLOB(CCN_DTAG_Content, content_msg,
                                  pco.offset[CCN_PCO_B_Content],
                                  pco.offset[CCN_PCO_E_Content],
                                  bufp, sizep);
    return(res);
}

const ccnr_accession r_store_mark_repoFile1 = ((ccnr_accession)1) << 48;

PUBLIC int
r_store_set_accession_from_offset(struct ccnr_handle *h,
                                  struct content_entry *content,
                                  struct fdholder *fdholder, off_t offset)
{
    struct ccn_btree_node *leaf = NULL;
    uint_least64_t cobid;
    int ndx;
    int res = -1;
    
    if (offset != (off_t)-1 && content->accession == CCNR_NULL_ACCESSION) {
        struct hashtb_enumerator ee;
        struct hashtb_enumerator *e = &ee;
        struct content_by_accession_entry *entry = NULL;
        
        content->flags |= CCN_CONTENT_ENTRY_STABLE;
        content->accession = ((ccnr_accession)offset) | r_store_mark_repoFile1;
        hashtb_start(h->content_by_accession_tab, e);
        hashtb_seek(e, &content->accession, sizeof(content->accession), 0);
        entry = e->data;
        if (entry != NULL) {
            entry->content = content;
            if (content->cob != NULL)
                h->cob_count++;
        }
        hashtb_end(e);
        if (content->flatname != NULL) {
            res = ccn_btree_lookup(h->btree,
                                   content->flatname->buf,
                                   content->flatname->length, &leaf);
            if (res >= 0 && CCN_BT_SRCH_FOUND(res)) {
                ndx = CCN_BT_SRCH_INDEX(res);
                cobid = ccnr_accession_encode(h, content->accession);
                ccn_btree_prepare_for_update(h->btree, leaf);
                res = ccn_btree_content_set_cobid(leaf, ndx, cobid);
            }
            else
                res = -1;
        }
        if (res >= 0 && content->accession >= h->notify_after) 
            r_sync_notify_content(h, 0, content);
    }
    return(res);
}

PUBLIC void
r_store_send_content(struct ccnr_handle *h, struct fdholder *fdholder, struct content_entry *content)
{
    const unsigned char *content_msg = NULL;
    off_t offset;

    if (CCNSHOULDLOG(h, LM_4, CCNL_FINE))
        ccnr_debug_content(h, __LINE__, "content_to", fdholder, content);
    content_msg = r_store_content_base(h, content);
    r_link_stuff_and_send(h, fdholder, content_msg, content->size, NULL, 0, &offset);
    if (offset != (off_t)-1 && content->accession == CCNR_NULL_ACCESSION) {
        int res;
        res = r_store_set_accession_from_offset(h, content, fdholder, offset);
<<<<<<< HEAD
        if (res == 0)
            if (CCNSHOULDLOG(h, LM_4, CCNL_FINE))
                ccnr_debug_content(h, __LINE__, "content_stored",
                                   r_io_fdholder_from_fd(h, h->active_out_fd),
                                   content);
=======
        if (res == 0 && CCNSHOULDLOG(h, LM_4, CCNL_FINE))
            ccnr_debug_content(h, __LINE__, "content_stored",
                               r_io_fdholder_from_fd(h, h->active_out_fd),
                               content);
>>>>>>> 4485f821
    }
}

PUBLIC int
r_store_commit_content(struct ccnr_handle *h, struct content_entry *content)
{
    // XXX - here we need to check if this is something we *should* be storing, according to our policy
    if ((r_store_content_flags(content) & CCN_CONTENT_ENTRY_STABLE) == 0) {
        // Need to actually append to the active repo data file
        r_sendq_face_send_queue_insert(h, r_io_fdholder_from_fd(h, h->active_out_fd), content);
        // XXX - it would be better to do this after the write succeeds
        r_store_content_change_flags(content, CCN_CONTENT_ENTRY_STABLE, 0);
    }
    return(0);
}

PUBLIC void
ccnr_debug_content(struct ccnr_handle *h,
                   int lineno,
                   const char *msg,
                   struct fdholder *fdholder,
                   struct content_entry *content)
{
    struct ccn_charbuf *c = ccn_charbuf_create();
    struct ccn_charbuf *flat = content->flatname;
    
    if (c == NULL)
        return;
    ccn_charbuf_putf(c, "debug.%d %s ", lineno, msg);
    if (fdholder != NULL)
        ccn_charbuf_putf(c, "%u ", fdholder->filedesc);
    ccn_uri_append_flatname(c, flat->buf, flat->length, 1);
    ccn_charbuf_putf(c, " (%d bytes)", content->size);
    ccnr_msg(h, "%s", ccn_charbuf_as_string(c));
    ccn_charbuf_destroy(&c);
}

/** Number of btree index writes to do in a batch */
#define CCN_BT_CLEAN_BATCH 3
/** Approximate delay between batches of btree index writes */
#define CCN_BT_CLEAN_TICK_MICROS 65536
static int
r_store_index_cleaner(struct ccn_schedule *sched,
    void *clienth,
    struct ccn_scheduled_event *ev,
    int flags)
{
    struct ccnr_handle *h = clienth;
    struct hashtb_enumerator ee;
    struct hashtb_enumerator *e = &ee;
    struct ccn_btree_node *node = NULL;
    int k;
    int res;
    
    (void)(sched);
    (void)(ev);
    if ((flags & CCN_SCHEDULE_CANCEL) != 0 ||
         h->btree == NULL || h->btree->io == NULL) {
        h->index_cleaner = NULL;
        ccn_indexbuf_destroy(&h->toclean);
        return(0);
    }
    /* First, work on cleaning the things we already know need cleaning */
    if (h->toclean != NULL) {
        for (k = 0; k < CCN_BT_CLEAN_BATCH && h->toclean->n > 0; k++) {
            node = ccn_btree_rnode(h->btree, h->toclean->buf[--h->toclean->n]);
            if (node != NULL && node->iodata != NULL) {
                res = ccn_btree_chknode(node); /* paranoia */
                if (res < 0 || CCNSHOULDLOG(h, sdfsdffd, CCNL_FINER))
                    ccnr_msg(h, "write index node %u (err %d)",
                             (unsigned)node->nodeid, node->corrupt);
                if (res >= 0) {
                    if (node->clean != node->buf->length)
                        res = h->btree->io->btwrite(h->btree->io, node);
                    if (res < 0)
                        ccnr_msg(h, "failed to write index node %u",
                                 (unsigned)node->nodeid);
                    else
                        node->clean = node->buf->length;
                }
                if (res >= 0 && node->iodata != NULL && node->activity == 0) {
                    if (CCNSHOULDLOG(h, sdfsdffd, CCNL_FINER))
                        ccnr_msg(h, "close index node %u",
                                 (unsigned)node->nodeid);
                    res = ccn_btree_close_node(h->btree, node);
                }
            }
        }
        if (h->toclean->n > 0)
            return(nrand48(h->seed) % (2U * CCN_BT_CLEAN_TICK_MICROS) + 500);
    }
    /* Sweep though and find the nodes that still need cleaning */
    hashtb_start(h->btree->resident, e);
    for (; e->data != NULL; hashtb_next(e)) {
        node = e->data;
        node->activity /= 2; /* Age the node's activity */
        if (node->clean != node->buf->length ||
            (node->iodata != NULL && node->activity == 0)) {
            if (h->toclean == NULL) {
                h->toclean = ccn_indexbuf_create();
                if (h->toclean == NULL)
                    break;
            }
            ccn_indexbuf_append_element(h->toclean, node->nodeid);
        }
    }
    hashtb_end(e);
    /* If nothing to do, shut down cleaner */
    if ((h->toclean == NULL || h->toclean->n == 0) &&
        h->btree->io->openfds <= CCN_BT_OPEN_NODES_IDLE) {
        h->index_cleaner = NULL;
        ccn_indexbuf_destroy(&h->toclean);
        if (CCNSHOULDLOG(h, sdfsdffd, CCNL_FINE))
            ccnr_msg(h, "index btree nodes all clean");
        return(0);
    }
    return(nrand48(h->seed) % (2U * CCN_BT_CLEAN_TICK_MICROS) + 500);
}

PUBLIC void
r_store_index_needs_cleaning(struct ccnr_handle *h)
{
    int k;
    if (h->btree != NULL && h->btree->io != NULL) {
        if (h->index_cleaner == NULL) {
            h->index_cleaner = ccn_schedule_event(h->sched,
                                                  CCN_BT_CLEAN_TICK_MICROS,
                                                  r_store_index_cleaner, NULL, 0);
            if (CCNSHOULDLOG(h, sdfsdffd, CCNL_FINER))
                ccnr_msg(h, "index cleaner started");
        }
        /* If necessary, clean in a hurry. */
        for (k = 30; /* Backstop to make sure we do not loop here */
             k > 0 && h->index_cleaner != NULL &&
             h->btree->io->openfds > CCN_BT_OPEN_NODES_LIMIT - 2; k--)
            r_store_index_cleaner(h->sched, h, h->index_cleaner, 0);
        if (k == 0)
            ccnr_msg(h, "index cleaner is in trouble");
    }
}

#undef FAILIF
#undef CHKSYS
#undef CHKRES
#undef CHKPTR<|MERGE_RESOLUTION|>--- conflicted
+++ resolved
@@ -792,11 +792,7 @@
     *pentry = NULL;
     if ((entry->flags & CCN_CONTENT_ENTRY_STALE) != 0)
         h->n_stale--;
-<<<<<<< HEAD
     if (CCNSHOULDLOG(h, LM_4, CCNL_FINER))
-=======
-    if (CCNSHOULDLOG(h, LM_4, CCNL_FINE))
->>>>>>> 4485f821
         ccnr_debug_content(h, __LINE__, "remove", NULL, entry);
     /* Remove the cookie reference */
     i = entry->cookie - h->cookie_base;
@@ -1359,18 +1355,15 @@
     if (offset != (off_t)-1 && content->accession == CCNR_NULL_ACCESSION) {
         int res;
         res = r_store_set_accession_from_offset(h, content, fdholder, offset);
-<<<<<<< HEAD
         if (res == 0)
             if (CCNSHOULDLOG(h, LM_4, CCNL_FINE))
                 ccnr_debug_content(h, __LINE__, "content_stored",
                                    r_io_fdholder_from_fd(h, h->active_out_fd),
                                    content);
-=======
         if (res == 0 && CCNSHOULDLOG(h, LM_4, CCNL_FINE))
             ccnr_debug_content(h, __LINE__, "content_stored",
                                r_io_fdholder_from_fd(h, h->active_out_fd),
                                content);
->>>>>>> 4485f821
     }
 }
 
