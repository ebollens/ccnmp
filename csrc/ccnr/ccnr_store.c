--- conflicted
+++ resolved
@@ -487,12 +487,8 @@
     if (CCNSHOULDLOG(h, weuyg, CCNL_FINEST)) {
         res = ccn_btree_check(btree, NULL);
         ccnr_msg(h, "ccn_btree_check returned %d", res);
-<<<<<<< HEAD
         if (res < 0)
             r_init_fail(h, __LINE__, "index is corrupt", res);
-=======
-        CHKSYS(res);
->>>>>>> e7c3edf9
     }
     btree->full = 1999;
     if (h->running != -1)
