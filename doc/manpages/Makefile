--- conflicted
+++ resolved
@@ -44,18 +44,11 @@
 	ccnpoke			\
 	ccnr			\
 	SyncTest		\
-<<<<<<< HEAD
-	ccnrepoimport	\
-	ccnprintlink \
+	ccnrepoimport		\
+	ccnprintlink		\
 	ccntestloop \
 
 PROJECT_NUMBER = 0.6.0rc1
-=======
-	ccnrepoimport		\
-	ccnprintlink		\
-
-PROJECT_NUMBER = 0.6.x
->>>>>>> 413f94bf
 SRC_TXT     = $(PAGE_NAMES:=.1.txt)
 DERIVED_HTML= $(PAGE_NAMES:=.1.html)
 DERIVED_PDF = $(PAGE_NAMES:=.1.pdf)
