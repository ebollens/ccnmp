--- conflicted
+++ resolved
@@ -42,11 +42,7 @@
 	ccnpeek			\
 	ccnpoke			\
 
-<<<<<<< HEAD
-PROJECT_NUMBER = 0.5.0-prealpha1
-=======
-PROJECT_NUMBER = 0.5.0
->>>>>>> 25987167
+PROJECT_NUMBER = 0.5.0rc1
 SRC_TXT     = $(PAGE_NAMES:=.1.txt)
 DERIVED_HTML= $(PAGE_NAMES:=.1.html)
 DERIVED_PDF = $(PAGE_NAMES:=.1.pdf)
