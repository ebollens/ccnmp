'\" t
.\"     Title: ccnpoke
.\"    Author: [see the "AUTHOR" section]
<<<<<<< HEAD
.\" Generator: DocBook XSL Stylesheets v1.76.0 <http://docbook.sf.net/>
.\"      Date: 03/02/2012
.\"    Manual: \ \&
.\"    Source: \ \& 0.5.1
.\"  Language: English
.\"
.TH "CCNPOKE" "1" "03/02/2012" "\ \& 0\&.5\&.1" "\ \&"
=======
.\" Generator: DocBook XSL Stylesheets v1.75.2 <http://docbook.sf.net/>
.\"      Date: 03/01/2012
.\"    Manual: \ \&
.\"    Source: \ \& 0.5.1pa1
.\"  Language: English
.\"
.TH "CCNPOKE" "1" "03/01/2012" "\ \& 0\&.5\&.1pa1" "\ \&"
>>>>>>> fdc65593
.\" -----------------------------------------------------------------
.\" * Define some portability stuff
.\" -----------------------------------------------------------------
.\" ~~~~~~~~~~~~~~~~~~~~~~~~~~~~~~~~~~~~~~~~~~~~~~~~~~~~~~~~~~~~~~~~~
.\" http://bugs.debian.org/507673
.\" http://lists.gnu.org/archive/html/groff/2009-02/msg00013.html
.\" ~~~~~~~~~~~~~~~~~~~~~~~~~~~~~~~~~~~~~~~~~~~~~~~~~~~~~~~~~~~~~~~~~
.ie \n(.g .ds Aq \(aq
.el       .ds Aq '
.\" -----------------------------------------------------------------
.\" * set default formatting
.\" -----------------------------------------------------------------
.\" disable hyphenation
.nh
.\" disable justification (adjust text to left margin only)
.ad l
.\" -----------------------------------------------------------------
.\" * MAIN CONTENT STARTS HERE *
.\" -----------------------------------------------------------------
.SH "NAME"
ccnpoke \- Read data from stdin and send it as a single ContentObject in response to an interest\&.
.SH "SYNOPSIS"
.sp
\fBccnpoke\fR [\-hflv] [\-k \fIkeyuri\fR] [\-p \fIn\fR] [\-t \fItype\fR] [\-V \fIseg\fR] [\-w \fItimeout\fR] [\-x \fIfreshness\fR] \fIccnxuri\fR
.SH "DESCRIPTION"
.sp
The \fBccnpoke\fR utility reads data from stdin and generates a single ContentOjbect, with attributes modfied by the given options, for the supplied CCNx URI, \fIccnxuri\fR, and sends that object in response to a matching interest\&.
.SH "OPTIONS"
.PP
\fB\-h\fR
.RS 4
Generate the help message\&.
.RE
.PP
\fB\-f\fR
.RS 4
Force sending the ContentObject to ccnd even if there is no matching interest\&.
.RE
.PP
\fB\-l\fR
.RS 4
Set the FinalBlockId based on the last component of the name\&.
.RE
.PP
\fB\-v\fR
.RS 4
Report on stdout the name of the ContentObject written\&.
.RE
.PP
\fB\-k\fR \fIkeyuri\fR
.RS 4
Specifies the name to be used in the KeyLocator of the ContentObject\&.
.RE
.PP
\fB\-p\fR \fIn\fR
.RS 4
Specifies the number of components of the URI that should be registered in the interest filter\&.
\fIn\fR=0 implies registering ccnx:/\&.
\fIn\fR
must not be greater than the number of components in the name\&. The default is to register the name as given, which will not include any derived version component implied by the
\fB\-V\fR
option\&.
.RE
.PP
\fB\-t\fR \fItype\fR
.RS 4
Specifies the type to be encoded in the ContentObject\&. Values are DATA (default), ENCR, GONE, KEY, LINK, NACK, as documented for ContentObjects\&.
.RE
.PP
\fB\-V\fR \fIseg\fR
.RS 4
Generate a version stamp, and use the specfied segment number as a suffix\&. If the segment number is "%00" then the FinalBlockId will also be set\&.
.RE
.PP
\fB\-w\fR \fItimeout\fR
.RS 4
Specifies the time to wait, in seconds, for an Interest to be received\&.
.RE
.PP
\fB\-x\fR \fIfreshness\fR
.RS 4
Specifies the Freshness, in seconds, to be encoded in the ContentObject\&.
.RE
.SH "EXIT STATUS"
.PP
\fB0\fR
.RS 4
Success
.RE
.PP
\fB1\fR
.RS 4
Failure (syntax or usage error, error sending ContentObject)
.RE
.SH "AUTHOR"
.sp
Nick Briggs <briggs@parc\&.com><|MERGE_RESOLUTION|>--- conflicted
+++ resolved
@@ -1,7 +1,6 @@
 '\" t
 .\"     Title: ccnpoke
 .\"    Author: [see the "AUTHOR" section]
-<<<<<<< HEAD
 .\" Generator: DocBook XSL Stylesheets v1.76.0 <http://docbook.sf.net/>
 .\"      Date: 03/02/2012
 .\"    Manual: \ \&
@@ -9,15 +8,6 @@
 .\"  Language: English
 .\"
 .TH "CCNPOKE" "1" "03/02/2012" "\ \& 0\&.5\&.1" "\ \&"
-=======
-.\" Generator: DocBook XSL Stylesheets v1.75.2 <http://docbook.sf.net/>
-.\"      Date: 03/01/2012
-.\"    Manual: \ \&
-.\"    Source: \ \& 0.5.1pa1
-.\"  Language: English
-.\"
-.TH "CCNPOKE" "1" "03/01/2012" "\ \& 0\&.5\&.1pa1" "\ \&"
->>>>>>> fdc65593
 .\" -----------------------------------------------------------------
 .\" * Define some portability stuff
 .\" -----------------------------------------------------------------
