--- conflicted
+++ resolved
@@ -330,13 +330,9 @@
 					}
 				}
 				if (list.size() == 0) {
-<<<<<<< HEAD
-					_contents.remove(lfcn);
-=======
 					synchronized (_contents) {
 						_contents.remove(name);
 					}
->>>>>>> e6db14e5
 				}
 			}
 		}
@@ -483,17 +479,9 @@
 
 		List<Entry<V>> matches = new ArrayList<Entry<V>>();
 		if (null != target) {
-<<<<<<< HEAD
-			synchronized (_contents) {
-				for (LongestFirstContentName name : _contents.keySet()) {
-					// Name match - is there an interest match here?
-					matches.addAll(getAllMatchByName(name, target));
-				}
-=======
 			for (ContentName name : _contents.keySet()) {
 				// Name match - is there an interest match here?
 				matches.addAll(getAllMatchByName(name, target));
->>>>>>> e6db14e5
 			}
 		}
 		return matches;
