/**
 * Part of the CCNx Java Library.
 *
 * Copyright (C) 2008, 2009 Palo Alto Research Center, Inc.
 *
 * This library is free software; you can redistribute it and/or modify it
 * under the terms of the GNU Lesser General Public License version 2.1
 * as published by the Free Software Foundation. 
 * This library is distributed in the hope that it will be useful,
 * but WITHOUT ANY WARRANTY; without even the implied warranty of
 * MERCHANTABILITY or FITNESS FOR A PARTICULAR PURPOSE. See the GNU
 * Lesser General Public License for more details. You should have received
 * a copy of the GNU Lesser General Public License along with this library;
 * if not, write to the Free Software Foundation, Inc., 51 Franklin Street,
 * Fifth Floor, Boston, MA 02110-1301 USA.
 */

package org.ccnx.ccn.impl.security.keys;

import java.io.File;
import java.io.FileOutputStream;
import java.io.IOException;
import java.security.InvalidKeyException;
import java.security.PublicKey;
import java.security.cert.Certificate;
import java.util.HashMap;

import org.ccnx.ccn.CCNHandle;
import org.ccnx.ccn.KeyManager;
import org.ccnx.ccn.TrustManager;
import org.ccnx.ccn.config.ConfigurationException;
import org.ccnx.ccn.config.SystemConfiguration;
import org.ccnx.ccn.config.UserConfiguration;
import org.ccnx.ccn.impl.CCNFlowServer;
import org.ccnx.ccn.impl.CCNFlowControl.Shape;
import org.ccnx.ccn.impl.repo.RepositoryFlowControl;
import org.ccnx.ccn.impl.support.Log;
import org.ccnx.ccn.io.content.ContentGoneException;
import org.ccnx.ccn.io.content.ContentNotReadyException;
import org.ccnx.ccn.io.content.PublicKeyObject;
import org.ccnx.ccn.profiles.nameenum.EnumeratedNameList;
import org.ccnx.ccn.profiles.security.KeyProfile;
import org.ccnx.ccn.protocol.ContentName;
import org.ccnx.ccn.protocol.ContentObject;
import org.ccnx.ccn.protocol.Exclude;
import org.ccnx.ccn.protocol.Interest;
import org.ccnx.ccn.protocol.KeyLocator;
import org.ccnx.ccn.protocol.PublisherID;
import org.ccnx.ccn.protocol.PublisherPublicKeyDigest;
import org.ccnx.ccn.protocol.SignedInfo.ContentType;


/**
 * This class performs the following:
 * - manages published public keys.
 * - answers CCN interestes for these public keys.
 * - allow the caller to look for public keys: retrieve the keys from cache or CCN 
 * 
 * This class is used by the initial KeyManager bootstrapping code. As such,
 * it has to be very careful not to introduce a circular dependency -- to rely
 * on parts of the network stack that need that boostrapping to be complete in
 * order to work. At the same time, we'd like to not have to reimplement segmentation,
 * etc, in order to cache keys; we'd like to be able to use those parts of
 * the library. So we allow the KeyRepository to have a CCNHandle, we can use
 * all of the library functionality to write keys once that handle is sufficiently
 * initialized.
 */

<<<<<<< HEAD
public class KeyRepository {
	
	// Stop logging to key cache by default.
	protected static final boolean _DEBUG = false;
	
	protected KeyManager _keyManager = null;
	protected CCNHandle _handle = null;
	protected CCNFlowServer _keyServer = null;
	
	protected HashMap<ContentName, PublicKeyObject> _keyMap = new HashMap<ContentName, PublicKeyObject>();
	protected HashMap<PublisherPublicKeyDigest, ContentName> _idMap = new HashMap<PublisherPublicKeyDigest, ContentName>();
	protected HashMap<PublisherPublicKeyDigest, PublicKey> _rawKeyMap = new HashMap<PublisherPublicKeyDigest, PublicKey>();
	protected HashMap<PublisherPublicKeyDigest, Certificate> _rawCertificateMap = new HashMap<PublisherPublicKeyDigest, Certificate>();
	
	/** 
	 * Constructor. Doesn't actually use the KeyManager right away;
	 * doesn't attempt network operations until initializeKeyServer
	 * is called (usually by publishKey).
	 */
	public KeyRepository(KeyManager keyManager) {
		_keyManager = keyManager;
=======
public class KeyRepository implements CCNFilterListener, CCNInterestListener {

	protected static final boolean _DEBUG = true;

	protected CCNNetworkManager _networkManager = null;
	protected HashMap<ContentName,ContentObject> _keyMap = new HashMap<ContentName,ContentObject>();
	protected HashMap<PublisherPublicKeyDigest, ContentName> _idMap = new HashMap<PublisherPublicKeyDigest,ContentName>();
	protected HashMap<PublisherPublicKeyDigest, PublicKey> _rawKeyMap = new HashMap<PublisherPublicKeyDigest,PublicKey>();
	protected HashMap<PublisherPublicKeyDigest, Certificate> _rawCertificateMap = new HashMap<PublisherPublicKeyDigest,Certificate>();

	/** Constructor
	 * 
	 * @throws IOException
	 */
	public KeyRepository() throws IOException {
		_networkManager = new CCNNetworkManager(); // maintain our own connection to the agent, so
		// everyone can ask us for keys
>>>>>>> 2caedb2c
	}

	/**
	 * Constructor; uses existing handle.
	 * @param handle
	 */
	public KeyRepository(CCNHandle handle) {
		_handle = handle;
		_keyManager = handle.keyManager();
	}
<<<<<<< HEAD
	
	public CCNHandle handle() { return _handle; }
	
	public synchronized void initializeKeyServer() throws IOException {
		if (keyServerIsInitialized()) {
			return;
		}
		_handle = CCNHandle.open(_keyManager); // maintain our own connection to the agent, so
		// everyone can ask us for keys even if we have no repository
		// make a buffered server to return key data
		_keyServer = new CCNFlowServer(null, true, _handle);
	}
	
	public synchronized boolean keyServerIsInitialized() {
		return (null != _keyServer);
	}
		
=======

>>>>>>> 2caedb2c
	/**
	 * Published a signed record for this key if one doesn't exist.
	 * (if it does exist, pulls it at least to our ccnd, and optionally
	 * makes it available).
	 * @param keyName the key's content name
	 * @param key the public key
	 * @param keyID the publisher id
	 * @param signingKeyID the key id of the key pair to sign with; uses the default
	 * 	key locator
	 * @return void
	 * @throws IOException
	 */
	public void publishKey(ContentName keyName, PublicKey key, PublisherPublicKeyDigest signingKeyID) 
						throws IOException {
		publishKey(keyName, key, signingKeyID, null);
	}

	/**
	 * Publish a signed record for this key if one doesn't exist.
	 * (if it does exist, pulls it at least to our ccnd, and optionally
	 * makes it available). (TODO: decide what to do if it's published by someone
	 * else... need another option for that.)
	 * @param keyName the key's content name. Will add a version when saving if it doesn't
	 * 	have one already. If it does have a version, will use that one (see below for effect
	 * 	of version on the key locator).
	 * @param key the public key
	 * @param keyID the publisher id
	 * @param signingKeyID the key id of the key pair to sign with
	 * @param keyLocator the key locator to use if we save this key (if it is not already published).
	 * 	If not specified, we look for the default locator for the signing key. If there is none,
	 * 	and we are signing with the same key we are publishing, we build a
	 * 	self-referential key locator, using the name passed in (version or not).
	 * @return void
	 * @throws IOException
	 */
	public void publishKey(ContentName keyName, PublicKey key, PublisherPublicKeyDigest signingKeyID, KeyLocator keyLocator) 
						throws IOException {
		
		// Set up key server if it hasn't been set up already
		initializeKeyServer();
		
		PublisherPublicKeyDigest keyDigest = new PublisherPublicKeyDigest(key);
		
		// See if we can pull something acceptable for this key at this name.
		// Use same code path for default key retrieval as getPublicKey, so that we can manage
		// version handling in a single place.
		PublicKey theKey = getPublicKey(keyDigest, new KeyLocator(keyName), SystemConfiguration.SHORT_TIMEOUT);
		PublicKeyObject keyObject = null;
		if (null != theKey) {
			keyObject = retrieve(keyDigest);
		} 
		if (null == keyObject) {
			keyObject = new PublicKeyObject(keyName, null, signingKeyID, keyLocator, _keyServer);
		}
		
		if (!keyObject.available() || (!keyObject.equalsKey(key))) {
			// Eventually may want to find something already published and link to it, but be simple here.

			// Need a key locator to stick in data entry for
			// locator. Could use key itself, but then would have
			// key both in the content for this item and in the
			// key locator, which is redundant. Use naming form
			// that allows for self-referential key names -- the
			// CCN equivalent of a "self-signed cert". Means that
			// we will refer to only the base key name and the publisher ID.
			
			if (null == keyLocator) {
				keyLocator = _handle.keyManager().getKeyLocator(signingKeyID);
				if (null == keyLocator) {
					if (signingKeyID.equals(keyDigest)) {
						// Make a self-referential key locator. For now do not include the
						// version.
						keyLocator = buildKeyLocator(keyName, signingKeyID);
					} else {
						Log.info("Cannot find a key locator to use with key {0}, using key itself.", signingKeyID);
						keyLocator = new KeyLocator(_handle.keyManager().getPublicKey(signingKeyID));
					}
				}
			}
			
			keyObject.setOurPublisherInformation(signingKeyID, keyLocator);
			// nobody's written it where we can find it fast enough.
			keyObject.setData(key);

			if (!keyObject.save()) {
				Log.info("Not saving key when we thought we needed to: desired key value {0}, have key value {1}, " +
							keyDigest, new PublisherPublicKeyDigest(keyObject.publicKey()));
			} else {
				Log.info("Published key {0} to name {1}", keyDigest, keyObject.getVersionedName());
			}
		} else {
			Log.info("Retrieved existing key object {0}, whose key locator is {1}.", keyObject.getVersionedName(), keyObject.getPublisherKeyLocator());
		}
		remember(keyObject);
	}

	/**
	 * TODO DKS make sure this works if last component of key name is potentially
	 * a version (using objects to write public keys)
	 * Publish my public key to repository
	 * @param keyName content name of the public key
	 * @param keyToPublish public key digest
	 * @param handle handle for ccn
	 * @throws IOException
	 * @throws InvalidKeyException
	 * @throws ConfigurationException
	 */
	public void publishKeyToRepository(ContentName keyName, 
									   PublisherPublicKeyDigest keyToPublish) throws InvalidKeyException, IOException, ConfigurationException {

		
		PublicKey key = getPublicKeyFromCache(keyToPublish);
		if (null == key) {
			throw new InvalidKeyException("Cannot retrieive key " + keyToPublish);
		}

		// HACK - want to use repo confirmation protocol to make sure data makes it to a repo
		// even if it doesn't come from us. Problem is, we may have already written it, and don't
		// want to write a brand new version of identical data. If we try to publish it under
		// the same (unversioned) name, the repository may get some of the data from the ccnd
		// cache, which will cause us to think it hasn't been written. So for the moment, we use the
		// name enumeration protocol to determine whether this key has been written to a repository
		// already.
		// This works because the last explicit name component of the key is its publisherID. 
		// We then use a further trick, just calling startWrite on the key, to get the repo
		// to read it -- not from here, but from the key server embedded in the KeyManager.
		EnumeratedNameList enl = new EnumeratedNameList(keyName.parent(), handle());
		enl.waitForData(500); // have to time out, may be nothing there.
		enl.stopEnumerating();
		if (enl.hasChildren()) {
			Log.info("Looking for children of {0} matching {1}.", keyName.parent(), keyName);
			for (ContentName name: enl.getChildren()) {
				Log.info("Child: {0}", name);
			}
		}
		if (!enl.hasChildren() || !enl.hasChild(keyName.lastComponent())) {
			RepositoryFlowControl rfc = new RepositoryFlowControl(keyName, handle());
			rfc.startWrite(keyName, Shape.STREAM);
			Log.info("Key {0} published to repository.", keyName);
		} else {
			Log.info("Key {0} already published to repository, not re-publishing.", keyName);
		}
	}

	/**
	 * Remember a public key and the corresponding key object.
	 * @param theKey public key to remember
	 * @param keyObject key Object to remember
	 * @throws ContentGoneException 
	 * @throws ContentNotReadyException 
	 */
	public void remember(PublicKeyObject theKey) throws ContentNotReadyException, ContentGoneException {
		_keyMap.put(theKey.getVersionedName(), theKey);
		PublisherPublicKeyDigest id = theKey.publicKeyDigest();
		_idMap.put(id, theKey.getVersionedName());
		_rawKeyMap.put(id, theKey.publicKey());
		if (_DEBUG) {
			recordKeyToFile(theKey);
		}
<<<<<<< HEAD
=======

		// DKS TODO -- do we want to put in a prefix filter...?
		_networkManager.setInterestFilter(this, keyObject.name(), this);
>>>>>>> 2caedb2c
	}

	/**
	 * Remember a public key 
	 * @param theKey public key to remember
	 */
	public void remember(PublicKey theKey) {
		_rawKeyMap.put(new PublisherPublicKeyDigest(theKey), theKey);
	}

	/**
	 * Remember a certificate.
	 * @param theCertificate the certificate to remember
	 */
	public void remember(Certificate theCertificate) {
		PublisherPublicKeyDigest keyDigest = new PublisherPublicKeyDigest(theCertificate.getPublicKey());
		_rawCertificateMap.put(keyDigest, theCertificate);
		_rawKeyMap.put(keyDigest, theCertificate.getPublicKey());
	}


	/**
	 * Write encoded key to file for debugging purposes.
	 * @throws ContentGoneException 
	 * @throws ContentNotReadyException 
	 */
	protected void recordKeyToFile(PublicKeyObject keyObject) throws ContentNotReadyException, ContentGoneException {
		File keyDir = new File(UserConfiguration.keyRepositoryDirectory());
		if (!keyDir.exists()) {
			if (!keyDir.mkdirs()) {
				Log.warning("recordKeyToFile: Cannot create user CCN key repository directory: " + keyDir.getAbsolutePath());
				return;
			}
		}
<<<<<<< HEAD
		
		PublisherPublicKeyDigest id = keyObject.publicKeyDigest();
		
		File keyFile  = new File(keyDir, KeyProfile.keyIDToNameComponentAsString(keyObject.publicKeyDigest()));
=======

		// Alas, until 1.6, we can't set permissions on the file or directory...
		// TODO DKS when switch to 1.6, add permission settings.
		File keyFile  = new File(keyDir, id.toString() + ".ccnb");
>>>>>>> 2caedb2c
		if (keyFile.exists()) {
			Log.info("Already stored key " + id.toString() + " to file.");
			// return; // temporarily store it anyway, to overwrite old-format data.
		}

		try {
			FileOutputStream fos = new FileOutputStream(keyFile);
			fos.write(keyObject.publicKey().getEncoded());
			fos.close();
		} catch (Exception e) {
			Log.info("recordKeyToFile: cannot record key: " + id.toString() + " to file " + keyFile.getAbsolutePath() + " error: " + e.getClass().getName() + ": " + e.getMessage());
			return;
		}
		Log.info("Logged key " + id.toString() + " to file: " + keyFile.getAbsolutePath());
	}

	/**
	 * Retrieve the public key from cache given a key digest 
	 * @param desiredKeyID the digest of the desired public key.
	 */
	public PublicKey getPublicKeyFromCache(PublisherPublicKeyDigest desiredKeyID) throws IOException {
		PublicKey theKey = _rawKeyMap.get(desiredKeyID);
		if (null == theKey) {
			Certificate theCertificate = _rawCertificateMap.get(desiredKeyID);
			if (null != theCertificate) {
				theKey = theCertificate.getPublicKey();
			}
		}
		return theKey;
	}

	/**
	 * Retrieve the public key from CCN given a key digest and a key locator
	 * the function blocks and waits for the public key until a certain timeout.
	 * As a side effect, caches network storage information for this key, which can
	 * be obtained using retrieve();.
	 * @param desiredKeyID the digest of the desired public key.
	 * @param locator locator for the key
	 * @param timeout timeout value
	 * @throws IOException 
	 */
	public PublicKey getPublicKey(PublisherPublicKeyDigest desiredKeyID, KeyLocator locator, long timeout) throws IOException {

		// How many pieces of bad content do we wade through?
		final int ITERATION_LIMIT = 5;
		
		// Look for it in our cache first.
		PublicKey publicKey = getPublicKeyFromCache(desiredKeyID);
		if (null != publicKey) {
			return publicKey;
		}

		if (locator.type() != KeyLocator.KeyLocatorType.NAME) {
			Log.info("This is silly: asking the repository to retrieve for me a key I already have...");
			if (locator.type() == KeyLocator.KeyLocatorType.KEY) {
				PublicKey key = locator.key();
				remember(key);
				return key;
			} else if (locator.type() == KeyLocator.KeyLocatorType.CERTIFICATE) {
				Certificate certificate = locator.certificate();
				PublicKey key = certificate.getPublicKey();
				remember(certificate);
				return key;
			}
		} else {
			// take code from #BasicKeyManager.getKey, to validate more complex publisher constraints
<<<<<<< HEAD
			Interest keyInterest = new Interest(locator.name().name(), locator.name().publisher());

			// we could have from 1 (content digest only) to 3 (version, segment, content digest) 
			// additional name components.
			keyInterest.minSuffixComponents(1);
			keyInterest.maxSuffixComponents(3);
			
			// TODO if it is versioned, do we want to get the latest version?
			while ((null == keyObject) || (!keyObject.signedInfo().getType().equals(ContentType.KEY))) {
				// OK, we need to try again to get the object.
				if (null != keyObject) {
					Log.warning("Retrieved an object when looking for key " + locator.name().name() + " at " + keyObject.name() + ", but type is " + keyObject.signedInfo().getTypeName());
					// exclude whatever we got last time.
					Log.info("Have prefix {0}, want to exclude {1}", locator.name().name(), keyObject.name());
				}
				try {
					Log.info("Trying network retrieval of key: " + keyInterest.name());
					keyObject = _handle.get(keyInterest, timeout);
				} catch (IOException e) {
					Log.warning("IOException attempting to retrieve key: " + keyInterest.name() + ": " + e.getMessage());
					Log.warningStackTrace(e);
				}
				if (null == keyObject) {
					break;
				}
			}
			if (null != keyObject) {
				Log.info("Retrieved public key using name: {0}, resulting object name {1}.", locator.name().name(), keyObject.name());
				PublicKeyObject theKeyObject = new PublicKeyObject(keyObject, _keyServer);
				remember(theKeyObject);
				return theKeyObject.publicKey();
=======
			Interest keyInterest = new Interest(locator.name().name());
			if (null != locator.name().publisher()) {
				keyInterest.publisherID(locator.name().publisher());
			}	

			ContentObject retrievedContent = null;
			int iterationCount = 0;
			
			while ((null == publicKey) && (iterationCount < ITERATION_LIMIT)) {
				//  it would be really good to know how many additional name components to expect...
				try {
					Log.info("Trying network retrieval of key: " + keyInterest.name());
					// use more aggressive high-level get
					retrievedContent = _networkManager.get(keyInterest, timeout);
				} catch (IOException e) {
					Log.warning("IOException attempting to retrieve key: " + keyInterest.name() + ": " + e.getMessage());
					Log.warningStackTrace(e);
				} catch (InterruptedException e) {
					Log.warning("Interrupted attempting to retrieve key: " + keyInterest.name() + ": " + e.getMessage());
				}
				if (null == retrievedContent) {
					Log.fine("No data returned when we attempted to retrieve key using interest {0}, timeout " + timeout, keyInterest);
					break;
				}
				if (retrievedContent.signedInfo().getType().equals(ContentType.KEY)) {
					PublicKey theKey = null;
					try {
						theKey = CryptoUtil.getPublicKey(retrievedContent.content());
					} catch (CertificateEncodingException e) {
						// TODO go around again to avoid garbage data
						Log.warning("Unexpected exception " + e.getClass().getName() + ": " + e.getMessage() + ", should not have to decode public key, should have it in cache.");
						throw new IOException("Unexpected exception " + e.getClass().getName() + ": " + e.getMessage() + ", should not have to decode public key, should have it in cache.");
					} catch (InvalidKeySpecException e) {
						// TODO go around again to avoid garbage data
						Log.warning("Unexpected exception " + e.getClass().getName() + ": " + e.getMessage() + ", should not have to decode public key, should have it in cache.");
						throw new IOException("Unexpected exception " + e.getClass().getName() + ": " + e.getMessage() + ", should not have to decode public key, should have it in cache.");
					}
					if (null != theKey) {
						if ((null != desiredKeyID) && (!new PublisherPublicKeyDigest(theKey).equals(desiredKeyID))) {
							Log.fine("Got key at expected name {0}, but it wasn't the right key, wanted {0}, got {1}", 
									desiredKeyID, new PublisherPublicKeyDigest(theKey));
						} else {
							// either we don't have a preferred key ID, or we matched
							Log.info("Retrieved public key using name: " + locator.name().name());
							// TODO make a key object instead of just retrieving
							// content, use it to decode
							remember(theKey, retrievedContent);
							return theKey;
						}
					} else {
						Log.severe("Decoded key at name {0} without error, but result was null!", retrievedContent.name());
						throw new IOException("Decoded key at name " + retrievedContent.name() + " without error, but result was null!");
					}
				} else {
					Log.warning("Retrieved an object when looking for key " + locator.name().name() + " at " + retrievedContent.name() + ", but type is " + retrievedContent.signedInfo().getTypeName());
				}
				// TODO -- not sure this is exactly right, but a start...
				Exclude currentExclude = keyInterest.exclude();
				currentExclude.add(new byte [][]{retrievedContent.digest()});
				keyInterest.exclude(currentExclude);
				iterationCount++;
>>>>>>> 2caedb2c
			}
		}
		Log.info("Could not retrieve key {0} with locator {1}!", desiredKeyID, locator);
		return null;
	}
<<<<<<< HEAD
	
	/**
	 * Retrieve key object from cache given key name 
	 * @param keyName key digest
	 */
	public PublicKeyObject retrieve(PublisherPublicKeyDigest keyID) {
		ContentName name = _idMap.get(keyID);
		if (null != name) {
			return _keyMap.get(name);
		}		
		return null;
	}
	
	/**
	 * Retrieve key object from cache given content name and publisher id
	 * check if the retrieved content has the expected publisher id 
	 * @param name contentname of the key
	 * @param publisherID publisher id
	 * @throws IOException 
	 */
	public PublicKeyObject retrieve(ContentName name, PublisherID publisherID) throws IOException {
		PublicKeyObject result = _keyMap.get(name);
		if (null != result) {
			if (null != publisherID) {
				if (TrustManager.getTrustManager().matchesRole(
						publisherID,
						result.getContentPublisher())) {
					return result;
				}
=======


/**
 * retrieve key object from cache given key name 
 * @param keyName key digest
 */
public ContentObject retrieve(PublisherPublicKeyDigest keyName) {
	ContentName name = _idMap.get(keyName);
	if (null != name) {
		return _keyMap.get(name);
	}		
	return null;
}

/**
 * Retrieve key object from cache given content name and publisher id
 * check if the retrieved content has the expected publisher id 
 * @param name contentname of the key
 * @param publisherID publisher id
 */
public ContentObject retrieve(ContentName name, PublisherID publisherID) {
	ContentObject result = _keyMap.get(name);
	if (null != result) {
		if (null != publisherID) {
			if (TrustManager.getTrustManager().matchesRole(
					publisherID,
					result.signedInfo().getPublisherKeyID())) {
				return result;
>>>>>>> 2caedb2c
			}
		}
	}
<<<<<<< HEAD
	
	/**
	 * Build self-referential key locator.
	 * @param keyName
	 * @param publicKey
	 * @return
	 */
	public KeyLocator buildKeyLocator(ContentName keyName, PublisherPublicKeyDigest signingKeyID) {
		return new KeyLocator(keyName, new PublisherID(signingKeyID));
	}
=======
	return null;
}

/**
 * Retrieve content object given an interest 
 * @param interest interest
 */
public ContentObject retrieve(Interest interest) {
	ContentObject result = retrieve(interest.name(), interest.publisherID());
	if (null != result)
		return result;

	// OK, the straight match didn't cut it; maybe we're just close.
	Iterator<ContentObject> it = _keyMap.values().iterator();
	while (it.hasNext()) {
		ContentObject co = it.next();
		if (interest.matches(co)) {
			// doesn't handle preventing returning same thing over and over
			return co;	
		}
	}
	return null;
}

/**
 * Answers interests for published public keys.
 * @param interests interests expressed by other parties.
 */

public int handleInterests(ArrayList<Interest> interests) {
	Iterator<Interest> it = interests.iterator();

	while (it.hasNext()) {
		ContentObject keyObject = retrieve(it.next());
		if (null != keyObject) {
			try {
				ContentObject co = new ContentObject(keyObject.name(), keyObject.signedInfo(), keyObject.content(), keyObject.signature()); 
				_networkManager.put(co);
			} catch (Exception e) {
				Log.info("KeyRepository::handleInterests, exception in put: " + e.getClass().getName() + " message: " + e.getMessage());
				Log.infoStackTrace(e);
			}
		}
	}
	return 0;
}

/** Handle content returned by CCN.
 * nothing to be done here.
 */
public Interest handleContent(ArrayList<ContentObject> results, Interest interest) {
	// TODO Auto-generated method stub
	return null;
}
>>>>>>> 2caedb2c
}<|MERGE_RESOLUTION|>--- conflicted
+++ resolved
@@ -23,6 +23,8 @@
 import java.security.InvalidKeyException;
 import java.security.PublicKey;
 import java.security.cert.Certificate;
+import java.security.cert.CertificateEncodingException;
+import java.security.spec.InvalidKeySpecException;
 import java.util.HashMap;
 
 import org.ccnx.ccn.CCNHandle;
@@ -34,6 +36,7 @@
 import org.ccnx.ccn.impl.CCNFlowServer;
 import org.ccnx.ccn.impl.CCNFlowControl.Shape;
 import org.ccnx.ccn.impl.repo.RepositoryFlowControl;
+import org.ccnx.ccn.impl.security.crypto.util.CryptoUtil;
 import org.ccnx.ccn.impl.support.Log;
 import org.ccnx.ccn.io.content.ContentGoneException;
 import org.ccnx.ccn.io.content.ContentNotReadyException;
@@ -66,7 +69,6 @@
  * initialized.
  */
 
-<<<<<<< HEAD
 public class KeyRepository {
 	
 	// Stop logging to key cache by default.
@@ -88,25 +90,6 @@
 	 */
 	public KeyRepository(KeyManager keyManager) {
 		_keyManager = keyManager;
-=======
-public class KeyRepository implements CCNFilterListener, CCNInterestListener {
-
-	protected static final boolean _DEBUG = true;
-
-	protected CCNNetworkManager _networkManager = null;
-	protected HashMap<ContentName,ContentObject> _keyMap = new HashMap<ContentName,ContentObject>();
-	protected HashMap<PublisherPublicKeyDigest, ContentName> _idMap = new HashMap<PublisherPublicKeyDigest,ContentName>();
-	protected HashMap<PublisherPublicKeyDigest, PublicKey> _rawKeyMap = new HashMap<PublisherPublicKeyDigest,PublicKey>();
-	protected HashMap<PublisherPublicKeyDigest, Certificate> _rawCertificateMap = new HashMap<PublisherPublicKeyDigest,Certificate>();
-
-	/** Constructor
-	 * 
-	 * @throws IOException
-	 */
-	public KeyRepository() throws IOException {
-		_networkManager = new CCNNetworkManager(); // maintain our own connection to the agent, so
-		// everyone can ask us for keys
->>>>>>> 2caedb2c
 	}
 
 	/**
@@ -117,7 +100,6 @@
 		_handle = handle;
 		_keyManager = handle.keyManager();
 	}
-<<<<<<< HEAD
 	
 	public CCNHandle handle() { return _handle; }
 	
@@ -135,9 +117,6 @@
 		return (null != _keyServer);
 	}
 		
-=======
-
->>>>>>> 2caedb2c
 	/**
 	 * Published a signed record for this key if one doesn't exist.
 	 * (if it does exist, pulls it at least to our ccnd, and optionally
@@ -297,12 +276,6 @@
 		if (_DEBUG) {
 			recordKeyToFile(theKey);
 		}
-<<<<<<< HEAD
-=======
-
-		// DKS TODO -- do we want to put in a prefix filter...?
-		_networkManager.setInterestFilter(this, keyObject.name(), this);
->>>>>>> 2caedb2c
 	}
 
 	/**
@@ -337,17 +310,10 @@
 				return;
 			}
 		}
-<<<<<<< HEAD
-		
 		PublisherPublicKeyDigest id = keyObject.publicKeyDigest();
 		
 		File keyFile  = new File(keyDir, KeyProfile.keyIDToNameComponentAsString(keyObject.publicKeyDigest()));
-=======
-
-		// Alas, until 1.6, we can't set permissions on the file or directory...
-		// TODO DKS when switch to 1.6, add permission settings.
-		File keyFile  = new File(keyDir, id.toString() + ".ccnb");
->>>>>>> 2caedb2c
+
 		if (keyFile.exists()) {
 			Log.info("Already stored key " + id.toString() + " to file.");
 			// return; // temporarily store it anyway, to overwrite old-format data.
@@ -414,43 +380,12 @@
 			}
 		} else {
 			// take code from #BasicKeyManager.getKey, to validate more complex publisher constraints
-<<<<<<< HEAD
+
 			Interest keyInterest = new Interest(locator.name().name(), locator.name().publisher());
-
 			// we could have from 1 (content digest only) to 3 (version, segment, content digest) 
 			// additional name components.
 			keyInterest.minSuffixComponents(1);
 			keyInterest.maxSuffixComponents(3);
-			
-			// TODO if it is versioned, do we want to get the latest version?
-			while ((null == keyObject) || (!keyObject.signedInfo().getType().equals(ContentType.KEY))) {
-				// OK, we need to try again to get the object.
-				if (null != keyObject) {
-					Log.warning("Retrieved an object when looking for key " + locator.name().name() + " at " + keyObject.name() + ", but type is " + keyObject.signedInfo().getTypeName());
-					// exclude whatever we got last time.
-					Log.info("Have prefix {0}, want to exclude {1}", locator.name().name(), keyObject.name());
-				}
-				try {
-					Log.info("Trying network retrieval of key: " + keyInterest.name());
-					keyObject = _handle.get(keyInterest, timeout);
-				} catch (IOException e) {
-					Log.warning("IOException attempting to retrieve key: " + keyInterest.name() + ": " + e.getMessage());
-					Log.warningStackTrace(e);
-				}
-				if (null == keyObject) {
-					break;
-				}
-			}
-			if (null != keyObject) {
-				Log.info("Retrieved public key using name: {0}, resulting object name {1}.", locator.name().name(), keyObject.name());
-				PublicKeyObject theKeyObject = new PublicKeyObject(keyObject, _keyServer);
-				remember(theKeyObject);
-				return theKeyObject.publicKey();
-=======
-			Interest keyInterest = new Interest(locator.name().name());
-			if (null != locator.name().publisher()) {
-				keyInterest.publisherID(locator.name().publisher());
-			}	
 
 			ContentObject retrievedContent = null;
 			int iterationCount = 0;
@@ -460,7 +395,7 @@
 				try {
 					Log.info("Trying network retrieval of key: " + keyInterest.name());
 					// use more aggressive high-level get
-					retrievedContent = _networkManager.get(keyInterest, timeout);
+					retrievedContent = _handle.get(keyInterest, timeout);
 				} catch (IOException e) {
 					Log.warning("IOException attempting to retrieve key: " + keyInterest.name() + ": " + e.getMessage());
 					Log.warningStackTrace(e);
@@ -508,13 +443,11 @@
 				currentExclude.add(new byte [][]{retrievedContent.digest()});
 				keyInterest.exclude(currentExclude);
 				iterationCount++;
->>>>>>> 2caedb2c
 			}
 		}
 		Log.info("Could not retrieve key {0} with locator {1}!", desiredKeyID, locator);
 		return null;
 	}
-<<<<<<< HEAD
 	
 	/**
 	 * Retrieve key object from cache given key name 
@@ -544,40 +477,10 @@
 						result.getContentPublisher())) {
 					return result;
 				}
-=======
-
-
-/**
- * retrieve key object from cache given key name 
- * @param keyName key digest
- */
-public ContentObject retrieve(PublisherPublicKeyDigest keyName) {
-	ContentName name = _idMap.get(keyName);
-	if (null != name) {
-		return _keyMap.get(name);
-	}		
-	return null;
-}
-
-/**
- * Retrieve key object from cache given content name and publisher id
- * check if the retrieved content has the expected publisher id 
- * @param name contentname of the key
- * @param publisherID publisher id
- */
-public ContentObject retrieve(ContentName name, PublisherID publisherID) {
-	ContentObject result = _keyMap.get(name);
-	if (null != result) {
-		if (null != publisherID) {
-			if (TrustManager.getTrustManager().matchesRole(
-					publisherID,
-					result.signedInfo().getPublisherKeyID())) {
-				return result;
->>>>>>> 2caedb2c
-			}
-		}
-	}
-<<<<<<< HEAD
+			}
+		}
+		return null;
+	}
 	
 	/**
 	 * Build self-referential key locator.
@@ -588,60 +491,4 @@
 	public KeyLocator buildKeyLocator(ContentName keyName, PublisherPublicKeyDigest signingKeyID) {
 		return new KeyLocator(keyName, new PublisherID(signingKeyID));
 	}
-=======
-	return null;
-}
-
-/**
- * Retrieve content object given an interest 
- * @param interest interest
- */
-public ContentObject retrieve(Interest interest) {
-	ContentObject result = retrieve(interest.name(), interest.publisherID());
-	if (null != result)
-		return result;
-
-	// OK, the straight match didn't cut it; maybe we're just close.
-	Iterator<ContentObject> it = _keyMap.values().iterator();
-	while (it.hasNext()) {
-		ContentObject co = it.next();
-		if (interest.matches(co)) {
-			// doesn't handle preventing returning same thing over and over
-			return co;	
-		}
-	}
-	return null;
-}
-
-/**
- * Answers interests for published public keys.
- * @param interests interests expressed by other parties.
- */
-
-public int handleInterests(ArrayList<Interest> interests) {
-	Iterator<Interest> it = interests.iterator();
-
-	while (it.hasNext()) {
-		ContentObject keyObject = retrieve(it.next());
-		if (null != keyObject) {
-			try {
-				ContentObject co = new ContentObject(keyObject.name(), keyObject.signedInfo(), keyObject.content(), keyObject.signature()); 
-				_networkManager.put(co);
-			} catch (Exception e) {
-				Log.info("KeyRepository::handleInterests, exception in put: " + e.getClass().getName() + " message: " + e.getMessage());
-				Log.infoStackTrace(e);
-			}
-		}
-	}
-	return 0;
-}
-
-/** Handle content returned by CCN.
- * nothing to be done here.
- */
-public Interest handleContent(ArrayList<ContentObject> results, Interest interest) {
-	// TODO Auto-generated method stub
-	return null;
-}
->>>>>>> 2caedb2c
 }