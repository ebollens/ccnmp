--- conflicted
+++ resolved
@@ -1,1336 +1,1327 @@
-/*
- * Part of the CCNx Java Library.
- *
- * Copyright (C) 2008, 2009, 2010 Palo Alto Research Center, Inc.
- *
- * This library is free software; you can redistribute it and/or modify it
- * under the terms of the GNU Lesser General Public License version 2.1
- * as published by the Free Software Foundation. 
- * This library is distributed in the hope that it will be useful,
- * but WITHOUT ANY WARRANTY; without even the implied warranty of
- * MERCHANTABILITY or FITNESS FOR A PARTICULAR PURPOSE. See the GNU
- * Lesser General Public License for more details. You should have received
- * a copy of the GNU Lesser General Public License along with this library;
- * if not, write to the Free Software Foundation, Inc., 51 Franklin Street,
- * Fifth Floor, Boston, MA 02110-1301 USA.
- */
-
-package org.ccnx.ccn.impl;
-
-import java.io.File;
-import java.io.FileOutputStream;
-import java.io.IOException;
-import java.nio.ByteBuffer;
-import java.nio.channels.NotYetConnectedException;
-import java.util.ArrayList;
-import java.util.Timer;
-import java.util.TimerTask;
-import java.util.TreeMap;
-import java.util.concurrent.Executors;
-import java.util.concurrent.Semaphore;
-import java.util.concurrent.ThreadPoolExecutor;
-import java.util.concurrent.TimeUnit;
-import java.util.logging.Level;
-
-import org.ccnx.ccn.CCNFilterListener;
-import org.ccnx.ccn.CCNInterestListener;
-import org.ccnx.ccn.ContentVerifier;
-import org.ccnx.ccn.KeyManager;
-import org.ccnx.ccn.config.SystemConfiguration;
-import org.ccnx.ccn.impl.InterestTable.Entry;
-import org.ccnx.ccn.impl.encoding.XMLEncodable;
-import org.ccnx.ccn.impl.support.Log;
-import org.ccnx.ccn.io.content.ContentEncodingException;
-import org.ccnx.ccn.profiles.ccnd.CCNDaemonException;
-import org.ccnx.ccn.profiles.ccnd.PrefixRegistrationManager;
-import org.ccnx.ccn.profiles.ccnd.PrefixRegistrationManager.ForwardingEntry;
-import org.ccnx.ccn.profiles.context.ServiceDiscoveryProfile;
-import org.ccnx.ccn.profiles.security.KeyProfile;
-import org.ccnx.ccn.protocol.ContentName;
-import org.ccnx.ccn.protocol.ContentObject;
-import org.ccnx.ccn.protocol.Interest;
-import org.ccnx.ccn.protocol.PublisherPublicKeyDigest;
-import org.ccnx.ccn.protocol.WirePacket;
-
-
-/**
- * The low level interface to ccnd. Connects to a ccnd. For UDP it must maintain the connection by 
- * sending heartbeats to it.  Other functions include reading and writing interests and content
- * to/from the ccnd, starting handler threads to feed interests and content to registered handlers,
- * and refreshing unsatisfied interests. 
- * 
- * This class attempts to notice when a ccnd has died and to reconnect to a ccnd when it is restarted.
- * 
- * It also handles the low level output "tap" functionality - this allows inspection or logging of
- * all the communications with ccnd.
- * 
- * Starts a separate thread to listen to, decode and handle incoming data from ccnd.
- */
-public class CCNNetworkManager implements Runnable {
-
-	public static final int DEFAULT_AGENT_PORT = 9695; // ccnx registered port
-	public static final String DEFAULT_AGENT_HOST = "localhost";
-	public static final String PROP_AGENT_PORT = "ccn.agent.port";
-	public static final String PROP_AGENT_HOST = "ccn.agent.host";
-	public static final String PROP_TAP = "ccn.tap";
-	public static final String ENV_TAP = "CCN_TAP"; // match C library
-	public static final int PERIOD = 2000; // period for occasional ops in ms.
-	public static final int MAX_PERIOD = PERIOD * 8;
-	public static final String KEEPALIVE_NAME = "/HereIAm";
-	public static final int THREAD_LIFE = 8;	// in seconds
-	public static final int MAX_PAYLOAD = 8800; // number of bytes in UDP payload
-	
-	/**
-	 *  Definitions for which network protocol to use.  This allows overriding
-	 *  the current default.
-	 */
-	public enum NetworkProtocol {
-		UDP (17), TCP (6);
-		NetworkProtocol(Integer i) { this._i = i; }
-		private final Integer _i;
-		public Integer value() { return _i; }
-	}
-
-	/*
-	 *  This ccndId is set on the first connection with 'ccnd' and is the
-	 *  'device name' that all of our control communications will use to
-	 *  ensure that we are talking to our local 'ccnd'.
-	 */
-	protected static Integer _idSyncer = new Integer(0);
-	protected static PublisherPublicKeyDigest _ccndId = null;
-	protected Integer _faceID = null;
-	protected CCNDIdGetter _getter = null;
-
-	/*
-	 * Static singleton.
-	 */
-	protected Thread _thread = null; // the main processing thread
-	protected ThreadPoolExecutor _threadpool = null; // pool service for callback threads
-
-	protected CCNNetworkChannel _channel = null; // for use by run thread only!
-	protected boolean _run = true;
-
-	// protected ContentObject _keepalive; 
-	protected FileOutputStream _tapStreamOut = null;
-	protected FileOutputStream _tapStreamIn = null;
-	protected long _lastHeartbeat = 0;
-	protected int _port = DEFAULT_AGENT_PORT;
-	protected String _host = DEFAULT_AGENT_HOST;
-	protected NetworkProtocol _protocol = SystemConfiguration.AGENT_PROTOCOL;
-
-	// For handling protocol to speak to ccnd, must have keys
-	protected KeyManager _keyManager;
-	protected int _localPort = -1;
-
-	// Tables of interests/filters: users must synchronize on collection
-	protected InterestTable<InterestRegistration> _myInterests = new InterestTable<InterestRegistration>();
-	protected InterestTable<Filter> _myFilters = new InterestTable<Filter>();
-	public static final boolean DEFAULT_PREFIX_REG = true;
-	protected boolean _usePrefixReg = DEFAULT_PREFIX_REG;
-	protected PrefixRegistrationManager _prefixMgr = null;
-	protected Timer _periodicTimer = null;
-	protected boolean _timersSetup = false;
-	protected TreeMap<ContentName, RegisteredPrefix> _registeredPrefixes 
-	= new TreeMap<ContentName, RegisteredPrefix>();
-
-	/**
-	 * Keep track of prefixes that are actually registered with ccnd (as opposed to Filters used
-	 * to dispatch interests). There may be several filters for each registered prefix.
-	 */
-	private class RegisteredPrefix {
-		private int _refCount = 1;
-		private ForwardingEntry _forwarding = null;
-		// FIXME: The lifetime of a prefix is returned in seconds, not milliseconds.  The refresh code needs
-		// to understand this.  This isn't a problem for now because the lifetime we request when we register a 
-		// prefix we use Integer.MAX_VALUE as the requested lifetime.
-		private long _lifetime = -1; // in seconds
-		private long _nextRefresh = -1;
-
-		private RegisteredPrefix(ForwardingEntry forwarding) {
-			_forwarding = forwarding;
-			if (null != forwarding) {
-				_lifetime = forwarding.getLifetime();
-				_nextRefresh = System.currentTimeMillis() + (_lifetime / 2);
-			}
-		}
-	}
-
-	/**
-	 * Do scheduled interest and registration refreshes
-	 */
-	private class PeriodicWriter extends TimerTask {
-		// TODO Interest refresh time is supposed to "decay" over time but there are currently
-		// unresolved problems with this.
-		public void run() {	
-            //this method needs to do a few things
-            // - reopen connection to ccnd if down
-            // - refresh interests
-            // - refresh prefix registrations
-            // - heartbeats
-
-			boolean refreshError = false;			
-			if (_protocol == NetworkProtocol.UDP) {
-				if (!_channel.isConnected()) {
-                    //we are not connected.  reconnect attempt is in the heartbeat function...
-					_channel.heartbeat();
-				}
-			}
-
-			if (!_channel.isConnected()) {
-                //we tried to reconnect and failed, try again next loop
-                Log.fine(Log.FAC_NETMANAGER, "Not Connected to ccnd, try again in {0}ms", CCNNetworkChannel.SOCKET_TIMEOUT);
-                _lastHeartbeat = 0;
-                if (_run)
-                        _periodicTimer.schedule(new PeriodicWriter(), CCNNetworkChannel.SOCKET_TIMEOUT);
-                return;
-            }
-
-            long ourTime = System.currentTimeMillis();
-            long minInterestRefreshTime = PERIOD + ourTime;
-            // Library.finest("Refreshing interests (size " + _myInterests.size() + ")");
-				
-			// Re-express interests that need to be re-expressed
-			try {
-				synchronized (_myInterests) {
-					for (Entry<InterestRegistration> entry : _myInterests.values()) {
-						InterestRegistration reg = entry.value();
-						 // allow some slop for scheduling
-                        if (ourTime + 20 > reg.nextRefresh) {
-                                if( Log.isLoggable(Log.FAC_NETMANAGER, Level.FINER) )
-                                        Log.finer(Log.FAC_NETMANAGER, "Refresh interest: {0}", reg.interest);
-                                _lastHeartbeat = ourTime;
-                                reg.nextRefresh = ourTime + reg.nextRefreshPeriod;
-                                try {
-                                    write(reg.interest);
-                            } catch (NotYetConnectedException nyce) {
-                                    refreshError = true;
-                            }
-                        }
-						if (minInterestRefreshTime > reg.nextRefresh)
-							minInterestRefreshTime = reg.nextRefresh;
-					}
-				}
-				
-			} catch (ContentEncodingException xmlex) {
-                Log.severe(Log.FAC_NETMANAGER, "PeriodicWriter interest refresh thread failure (Malformed datagram): {0}", xmlex.getMessage());
-                Log.warningStackTrace(xmlex);
-                refreshError = true;
-			}
-
-			// Re-express prefix registrations that need to be re-expressed
-            // FIXME: The lifetime of a prefix is returned in seconds, not milliseconds.  The refresh code needs
-            // to understand this.  This isn't a problem for now because the lifetime we request when we register a
-            // prefix we use Integer.MAX_VALUE as the requested lifetime.
-            // FIXME: so lets not go around the loop doing nothing... for now.
-            long minFilterRefreshTime = PERIOD + ourTime;
-            if (false && _usePrefixReg) {
-            	synchronized (_registeredPrefixes) {
-                    for (ContentName prefix : _registeredPrefixes.keySet()) {
-                    	RegisteredPrefix rp = _registeredPrefixes.get(prefix);
-						if (null != rp._forwarding && rp._lifetime != -1 && rp._nextRefresh != -1) {
-							if (ourTime > rp._nextRefresh) {
-								if( Log.isLoggable(Log.FAC_NETMANAGER, Level.FINER) )
-									Log.finer(Log.FAC_NETMANAGER, "Refresh registration: {0}", prefix);
-								rp._nextRefresh = -1;
-								try {
-									ForwardingEntry forwarding = _prefixMgr.selfRegisterPrefix(prefix);
-									if (null != forwarding) {
-										rp._lifetime = forwarding.getLifetime();
-//										filter.nextRefresh = new Date().getTime() + (filter.lifetime / 2);
-										_lastHeartbeat = System.currentTimeMillis();
-										rp._nextRefresh = _lastHeartbeat + (rp._lifetime / 2);
-									}
-									rp._forwarding = forwarding;
-
-								} catch (CCNDaemonException e) {
-									Log.warning(e.getMessage());
-									// XXX - don't think this is right
-									rp._forwarding = null;
-									rp._lifetime = -1;
-									rp._nextRefresh = -1;
-									refreshError = true;
-								}
-							}
-							if (minFilterRefreshTime > rp._nextRefresh)
-								minFilterRefreshTime = rp._nextRefresh;
-						}
-						}	// for (Entry<Filter> entry: _myFilters.values())
-				}	// synchronized (_myFilters)
-			} // _usePrefixReg
-        	
-        	if (refreshError) {
-                Log.warning(Log.FAC_NETMANAGER, "we have had an error when refreshing an interest or prefix registration...  do we need to reconnect to ccnd?");
-        	}
-
-			long currentTime = System.currentTimeMillis();
-			long checkInterestDelay = minInterestRefreshTime - currentTime;
-			if (checkInterestDelay < 0)
-				checkInterestDelay = 0;
-			if (checkInterestDelay > PERIOD)
-				checkInterestDelay = PERIOD;
-
-			long checkPrefixDelay = minFilterRefreshTime - currentTime;
-			if (checkPrefixDelay < 0)
-				checkPrefixDelay = 0;
-			if (checkPrefixDelay > PERIOD)
-				checkPrefixDelay = PERIOD;
-			
-			long useMe;
-			if (checkInterestDelay < checkPrefixDelay) {
-				useMe = checkInterestDelay;
-			} else {
-				useMe = checkPrefixDelay;
-			}
-
-			if (_protocol == NetworkProtocol.UDP) {
-
-					//we haven't sent anything...  maybe need to send a heartbeat
-				if ((currentTime - _lastHeartbeat) >= CCNNetworkChannel.HEARTBEAT_PERIOD) {
-					_lastHeartbeat = currentTime;
-					_channel.heartbeat();
-				}				
-	
-				//now factor in heartbeat time
-				long timeToHeartbeat = CCNNetworkChannel.HEARTBEAT_PERIOD - (currentTime - _lastHeartbeat);
-				if (useMe > timeToHeartbeat)
-					useMe = timeToHeartbeat;
-			}
-
-			if (useMe < 20) {
-				useMe = 20;
-			}
-			if (_run)
-				_periodicTimer.schedule(new PeriodicWriter(), useMe);
-		} /* run */
-	} /* private class PeriodicWriter extends TimerTask */
-	
-	/**
-	 * First time startup of timing stuff after first registration
-	 * We don't bother to "unstartup" if everything is deregistered
-	 * @throws IOException 
-	 */
-	private void setupTimers() throws IOException {
-		if (!_timersSetup) {
-			_timersSetup = true;
-			_channel.init();
-			if (_protocol == NetworkProtocol.UDP) {
-				_channel.heartbeat();
-				_lastHeartbeat = System.currentTimeMillis();
-			}
-			
-			// Create timer for periodic behavior
-			_periodicTimer = new Timer(true);
-			_periodicTimer.schedule(new PeriodicWriter(), PERIOD);
-		}
-	}
-
-	/** Generic superclass for registration objects that may have a listener
-	 *	Handles invalidation and pending delivery consistently to enable 
-	 *	subclass to call listener callback without holding any library locks,
-	 *	yet avoid delivery to a cancelled listener.
-	 */
-	protected abstract class ListenerRegistration implements Runnable {
-		protected Object listener;
-		protected CCNNetworkManager manager;
-		public Semaphore sema = null;	//used to block thread waiting for data or null if none
-		public Object owner = null;
-		protected boolean deliveryPending = false;
-		protected long id;
-
-		public abstract void deliver();
-
-		/**
-		 * This is called when removing interest or content handlers. It's purpose
-		 * is to insure that once the remove call begins it completes atomically without more 
-		 * handlers being triggered. Note that there is still not full atomicity here
-		 * because a dispatch to handler might be in progress and we don't hold locks 
-		 * throughout the dispatch to avoid deadlocks.
-		 */
-		public void invalidate() {
-			// There may be a pending delivery in progress, and it doesn't 
-			// happen while holding this lock because that would give the 
-			// application callback code power to block library processing.
-			// Instead, we use a flag that is checked and set under this lock
-			// to be sure that on exit from invalidate() there will be.
-			// Back off to avoid livelock  
-			for (int i = 0; true; i = (2 * i + 1) & 63) {
-				synchronized (this) {
-					// Make invalid, this will prevent any new delivery that comes
-					// along from doing anything.
-					this.listener = null;
-					this.sema = null;
-					// Return only if no delivery is in progress now (or if we are
-					// called out of our own handler)
-					if (!deliveryPending || (Thread.currentThread().getId() == id)) {
-						return;
-					}
-				}
-				if (i == 0) {
-					Thread.yield();
-				} else {
-					if (i > 3) Log.finer(Log.FAC_NETMANAGER, "invalidate spin {0}", i);
-					try {
-						Thread.sleep(i);
-					} catch (InterruptedException e) {
-					}
-				}
-			}
-		}
-
-		/**
-		 * Calls the client handler
-		 */
-		public void run() {
-			id = Thread.currentThread().getId();
-			synchronized (this) {
-				// Mark us pending delivery, so that any invalidate() that comes 
-				// along will not return until delivery has finished
-				this.deliveryPending = true;
-			}
-			try {
-				// Delivery may synchronize on this object to access data structures
-				// but should hold no locks when calling the listener
-				deliver();
-			} catch (Exception ex) {
-				Log.warning(Log.FAC_NETMANAGER, "failed delivery: {0}", ex);
-			} finally {
-				synchronized(this) {
-					this.deliveryPending = false;
-				}
-			}
-		}
-
-		/** Equality based on listener if present, so multiple objects can 
-		 *  have the same interest registered without colliding
-		 */
-		public boolean equals(Object obj) {
-			if (obj instanceof ListenerRegistration) {
-				ListenerRegistration other = (ListenerRegistration)obj;
-				if (this.owner == other.owner) {
-					if (null == this.listener && null == other.listener){
-						return super.equals(obj);
-					} else if (null != this.listener && null != other.listener) {
-						return this.listener.equals(other.listener);
-					}
-				}
-			}
-			return false;
-		}
-		public int hashCode() {
-			if (null != this.listener) {
-				if (null != owner) {
-					return owner.hashCode() + this.listener.hashCode();
-				} else {
-					return this.listener.hashCode();
-				}
-			} else {
-				return super.hashCode();
-			}
-		}
-	} /* protected abstract class ListenerRegistration implements Runnable */
-
-	/**
-	 * Record of Interest
-	 * listener must be set (non-null) for cases of standing Interest that holds 
-	 * until canceled by the application.  The listener should be null when a 
-	 * thread is blocked waiting for data, in which case the thread will be 
-	 * blocked on semaphore.
-	 */
-	protected class InterestRegistration extends ListenerRegistration {
-		public final Interest interest;
-		ContentObject data = null;
-		protected long nextRefresh;		// next time to refresh the interest
-		protected long nextRefreshPeriod = SystemConfiguration.INTEREST_REEXPRESSION_DEFAULT;	// period to wait before refresh
-
-		// All internal client interests must have an owner
-		public InterestRegistration(CCNNetworkManager mgr, Interest i, CCNInterestListener l, Object owner) {
-			manager = mgr;
-			interest = i; 
-			listener = l;
-			this.owner = owner;
-			if (null == listener) {
-				sema = new Semaphore(0);
-			}
-			nextRefresh = System.currentTimeMillis() + nextRefreshPeriod;
-		}
-
-		/**
-		 * Return true if data was added.
-		 * If data is already pending for delivery for this interest, the 
-		 * interest is already consumed and this new data cannot be delivered.
-		 * @throws NullPointerException If obj is null 
-		 */
-		public synchronized boolean add(ContentObject obj) {
-			if (null == data) {
-				// No data pending, this obj will consume interest
-				this.data = obj; // we let this raise exception if obj == null
-				return true;
-			} else {
-				// Data is already pending, this interest is already consumed, cannot add obj
-				return false;
-			}
-		}
-
-		/**
-		 * This used to be called just data, but its similarity
-		 * to a simple accessor made the fact that it cleared the data
-		 * really confusing and error-prone...
-		 * Pull the available data out for processing.
-		 * @return
-		 */
-		public synchronized ContentObject popData() {
-			ContentObject result = this.data;
-			this.data = null;
-			return result;
-		}
-
-		/**
-		 * Deliver content to a registered handler
-		 */
-		public void deliver() {
-			try {
-				if (null != this.listener) {
-					// Standing interest: call listener callback
-					ContentObject pending = null;
-					CCNInterestListener listener = null;
-					synchronized (this) {
-						if (null != this.data && null != this.listener) {
-							pending = this.data;
-							this.data = null;
-							listener = (CCNInterestListener)this.listener;
-						}
-					}
-					// Call into client code without holding any library locks
-					if (null != pending) {
-						if( Log.isLoggable(Log.FAC_NETMANAGER, Level.FINER) )
-							Log.finer(Log.FAC_NETMANAGER, "Interest callback (" + pending + " data) for: {0}", this.interest.name());
-
-						synchronized (this) {
-							// DKS -- dynamic interests, unregister the interest here and express new one if we have one
-							// previous interest is final, can't update it
-							this.deliveryPending = false;
-						}
-						manager.unregisterInterest(this);
-
-						// paul r. note - contract says interest will be gone after the call into user's code.
-						// Eventually this may be modified for "pipelining".
-
-						// DKS TODO tension here -- what object does client use to cancel?
-						// Original implementation had expressInterest return a descriptor
-						// used to cancel it, perhaps we should go back to that. Otherwise
-						// we may need to remember at least the original interest for cancellation,
-						// or a fingerprint representation that doesn't include the exclude filter.
-						// DKS even more interesting -- how do we update our interest? Do we?
-						// it's final now to avoid contention, but need to change it or change
-						// the registration.
-						Interest updatedInterest = listener.handleContent(pending, interest);
-
-						// Possibly we should optimize here for the case where the same interest is returned back
-						// (now we would unregister it, then reregister it) but need to be careful that the timing
-						// behavior is right if we do that
-						if (null != updatedInterest) {
-							if( Log.isLoggable(Log.FAC_NETMANAGER, Level.FINER) )
-								Log.finer(Log.FAC_NETMANAGER, "Interest callback: updated interest to express: {0}", updatedInterest.name());
-							// luckily we saved the listener
-							// if we want to cancel this one before we get any data, we need to remember the
-							// updated interest in the listener
-							manager.expressInterest(this.owner, updatedInterest, listener);
-						}
-
-					} else {
-						if( Log.isLoggable(Log.FAC_NETMANAGER, Level.FINER) )
-							Log.finer(Log.FAC_NETMANAGER, "Interest callback skipped (no data) for: {0}", this.interest.name());
-					}
-				} else {
-					synchronized (this) {
-						if (null != this.sema) {
-							if( Log.isLoggable(Log.FAC_NETMANAGER, Level.FINER) )
-								Log.finer(Log.FAC_NETMANAGER, "Data consumes pending get: {0}", this.interest.name());
-							// Waiting thread will pickup data -- wake it up
-							// If this interest came from net or waiting thread timed out,
-							// then no thread will be waiting but no harm is done
-							if( Log.isLoggable(Log.FAC_NETMANAGER, Level.FINEST) )
-								Log.finest(Log.FAC_NETMANAGER, "releasing {0}", this.sema);
-							this.sema.release();
-						} 
-					}
-					if (null == this.sema) {
-						// this is no longer valid registration
-						if( Log.isLoggable(Log.FAC_NETMANAGER, Level.FINER) )
-							Log.finer(Log.FAC_NETMANAGER, "Interest callback skipped (not valid) for: {0}", this.interest.name());
-					}
-				}
-			} catch (Exception ex) {
-				Log.warning(Log.FAC_NETMANAGER, "failed to deliver data: {0}", ex);
-				Log.warningStackTrace(ex);
-			}
-		}
-
-		/**
-		 * Start a thread to deliver data to a registered handler
-		 */
-		public void run() {
-			synchronized (this) {
-				// For now only one piece of data may be delivered per InterestRegistration
-				// This might change when "pipelining" is implemented
-				if (deliveryPending)
-					return;
-			}
-			super.run();
-		}
-	} /* protected class InterestRegistration extends ListenerRegistration */
-
-	/**
-	 * Record of a filter describing portion of namespace for which this 
-	 * application can respond to interests. Used to deliver incoming interests
-	 * to registered interest handlers
-	 */
-	protected class Filter extends ListenerRegistration {
-		protected Interest interest; // interest to be delivered
-		// extra interests to be delivered: separating these allows avoidance of ArrayList obj in many cases
-		protected ArrayList<Interest> extra = new ArrayList<Interest>(1);
-		protected ContentName prefix = null;
-
-		public Filter(CCNNetworkManager mgr, ContentName n, CCNFilterListener l, Object o) {
-			prefix = n; listener = l; owner = o;
-			manager = mgr;
-		}
-
-		public synchronized boolean add(Interest i) {
-			if (null == interest) {
-				interest = i;
-				return true;
-			} else {
-				// Special case, more than 1 interest pending for delivery
-				// Only 1 interest gets added at a time, but more than 1 
-				// may arrive before a callback is dispatched
-				if (null == extra) {
-					extra = new ArrayList<Interest>(1);
-				}
-				extra.add(i);
-				return false;
-			}
-		}
-
-		/**
-		 * Deliver interest to a registered handler
-		 */
-		public void deliver() {
-			try {
-				Interest pending = null;
-				ArrayList<Interest> pendingExtra = null;
-				CCNFilterListener listener = null;
-				// Grab pending interest(s) under the lock
-				synchronized (this) {
-					if (null != this.interest && null != this.listener) {
-						pending = interest;
-						interest = null;
-						if (null != this.extra) { 
-							pendingExtra = extra;
-							extra = null;
-							// Don't create new ArrayList for extra here, will be done only as needed in add()
-						}
-					}
-					listener = (CCNFilterListener)this.listener;
-				}
-
-				// pending signifies whether there is anything
-				if (null != pending) {	
-					// Call into client code without holding any library locks
-					if( Log.isLoggable(Log.FAC_NETMANAGER, Level.FINER) )
-						Log.finer(Log.FAC_NETMANAGER, "Filter callback for: {0}", prefix);
-					listener.handleInterest(pending);
-					// Now extra callbacks for additional interests
-					if (null != pendingExtra) {
-						int countExtra = 0;
-						for (Interest pi : pendingExtra) {
-							if( Log.isLoggable(Log.FAC_NETMANAGER, Level.FINER) ) {
-								countExtra++;
-								Log.finer(Log.FAC_NETMANAGER, "Filter callback (extra {0} of {1}) for: {2}", countExtra, pendingExtra.size(), prefix);
-							}
-							listener.handleInterest(pi);
-						}
-					}
-				} else {
-					if( Log.isLoggable(Log.FAC_NETMANAGER, Level.FINER) )
-						Log.finer(Log.FAC_NETMANAGER, "Filter callback skipped (no interests) for: {0}", prefix);
-				}
-			} catch (RuntimeException ex) {
-				Log.warning(Log.FAC_NETMANAGER, "failed to deliver interest: {0}", ex);
-				Log.warningStackTrace(ex);
-			}
-		}
-		@Override
-		public String toString() {
-			return prefix.toString();
-		}
-	} /* protected class Filter extends ListenerRegistration */
-
-	private class CCNDIdGetter implements Runnable {
-		CCNNetworkManager _networkManager;
-		KeyManager _keyManager;
-
-		@SuppressWarnings("unused")
-		public CCNDIdGetter(CCNNetworkManager networkManager, KeyManager keyManager) { 
-			_networkManager = networkManager;
-			_keyManager = keyManager;
-		}
-
-		public void run() {
-			boolean isNull = false;
-			PublisherPublicKeyDigest sentID = null;
-			synchronized (_idSyncer) {
-				isNull = (null == _ccndId);
-			}
-			if (isNull) {
-				try {
-					sentID = fetchCCNDId(_networkManager, _keyManager);
-				} catch (IOException e) {
-					// TODO Auto-generated catch block
-					e.printStackTrace();
-				}
-				if (null == sentID) {
-					Log.severe(Log.FAC_NETMANAGER, "CCNDIdGetter: call to fetchCCNDId returned null.");
-				}
-				synchronized(_idSyncer) {
-					_ccndId = sentID;
-					if( Log.isLoggable(Log.FAC_NETMANAGER, Level.INFO) )
-						Log.info(Log.FAC_NETMANAGER, "CCNDIdGetter: ccndId {0}", ContentName.componentPrintURI(sentID.digest()));
-				}
-			} /* null == _ccndId */
-		} /* run() */
-
-	} /* private class CCNDIdGetter implements Runnable */
-
-	/**
-	 * The constructor. Attempts to connect to a ccnd at the currently specified port number
-	 * @throws IOException if the port is invalid
-	 */
-	public CCNNetworkManager(KeyManager keyManager) throws IOException {
-		if (null == keyManager) {
-			// Unless someone gives us one later, we won't be able to register filters. Log this.
-			if( Log.isLoggable(Log.FAC_NETMANAGER, Level.INFO) )
-				Log.info(Log.FAC_NETMANAGER, "CCNNetworkManager: being created with null KeyManager. Must set KeyManager later to be able to register filters.");
-		}
-
-		_keyManager = keyManager;
-
-		// Determine port at which to contact agent
-		String portval = System.getProperty(PROP_AGENT_PORT);
-		if (null != portval) {
-			try {
-				_port = new Integer(portval);
-			} catch (Exception ex) {
-				throw new IOException("Invalid port '" + portval + "' specified in " + PROP_AGENT_PORT);
-			}
-			Log.warning(Log.FAC_NETMANAGER, "Non-standard CCN agent port " + _port + " per property " + PROP_AGENT_PORT);
-		}
-		String hostval = System.getProperty(PROP_AGENT_HOST);
-		if (null != hostval && hostval.length() > 0) {
-			_host = hostval;
-			Log.warning(Log.FAC_NETMANAGER, "Non-standard CCN agent host " + _host + " per property " + PROP_AGENT_HOST);
-		}
-		
-		_protocol = SystemConfiguration.AGENT_PROTOCOL;
-
-		if( Log.isLoggable(Log.FAC_NETMANAGER, Level.INFO) )
-			Log.info(Log.FAC_NETMANAGER, "Contacting CCN agent at " + _host + ":" + _port);
-
-		String tapname = System.getProperty(PROP_TAP);
-		if (null == tapname) {
-			tapname = System.getenv(ENV_TAP);
-		}
-		if (null != tapname) {
-			long msecs = System.currentTimeMillis();
-			long secs = msecs/1000;
-			msecs = msecs % 1000;
-			String unique_tapname = tapname + "-T" + Thread.currentThread().getId() +
-			"-" + secs + "-" + msecs;
-			setTap(unique_tapname);
-		}
-		
-		_channel = new CCNNetworkChannel(_host, _port, _protocol, _tapStreamIn);
-		_ccndId = null;
-		_channel.open();
-		
-		// Create callback threadpool and main processing thread
-		_threadpool = (ThreadPoolExecutor)Executors.newCachedThreadPool();
-		_threadpool.setKeepAliveTime(THREAD_LIFE, TimeUnit.SECONDS);
-		_thread = new Thread(this, "CCNNetworkManager");
-		_thread.start();
-	}
-
-	/**
-	 * Shutdown the connection to ccnd and all threads associated with this network manager
-	 */
-	public void shutdown() {
-		Log.info(Log.FAC_NETMANAGER, "Shutdown requested");
-		_run = false;
-		if (_periodicTimer != null)
-			_periodicTimer.cancel();
-		if (null != _channel) {
-			try {
-				setTap(null);
-				_channel.close();
-			} catch (IOException io) {
-				// Ignore since we're shutting down
-			}
-		}
-	}
-
-	/**
-	 * Get the protocol this network manager is using
-	 * @return the protocol
-	 */
-	public NetworkProtocol getProtocol() {
-		return _protocol;
-	}
-	
-	/**
-	 * Turns on writing of all packets to a file for test/debug
-	 * Overrides any previous setTap or environment/property setting.
-	 * Pass null to turn off tap.
-	 * @param pathname name of tap file
-	 */
-	public void setTap(String pathname) throws IOException {
-		// Turn off any active tap
-		if (null != _tapStreamOut) {
-			FileOutputStream closingStream = _tapStreamOut;
-			_tapStreamOut = null;
-			closingStream.close();
-		}
-		if (null != _tapStreamIn) {
-			FileOutputStream closingStream = _tapStreamIn;
-			_tapStreamIn = null;
-			closingStream.close();
-		}
-
-		if (pathname != null && pathname.length() > 0) {
-			_tapStreamOut = new FileOutputStream(new File(pathname + "_out"));
-			_tapStreamIn = new FileOutputStream(new File(pathname + "_in"));
-			if( Log.isLoggable(Log.FAC_NETMANAGER, Level.INFO) )
-				Log.info(Log.FAC_NETMANAGER, "Tap writing to {0}", pathname);
-		}
-	}
-
-	/**
-	 * Get the CCN Name of the 'ccnd' we're connected to.
-	 * 
-	 * @return the CCN Name of the 'ccnd' this CCNNetworkManager is connected to.
-	 * @throws IOException 
-	 */
-	public PublisherPublicKeyDigest getCCNDId() throws IOException {
-		/*
-		 *  Now arrange to have the ccndId read.  We can't do that here because we need
-		 *  to return back to the create before we know we get the answer back.  We can
-		 *  cause the prefix registration to wait.
-		 */
-		PublisherPublicKeyDigest sentID = null;
-		boolean doFetch = false;
-
-		synchronized (_idSyncer) {
-			if (null == _ccndId) {
-				doFetch = true;
-			} else {
-				return _ccndId;
-			}
-		}
-
-		if (doFetch) {
-			sentID = fetchCCNDId(this, _keyManager);
-			if (null == sentID) {
-				Log.severe(Log.FAC_NETMANAGER, "getCCNDId: call to fetchCCNDId returned null.");
-				return null;
-			}
-		}
-		synchronized (_idSyncer) {
-			_ccndId = sentID;
-			return _ccndId;
-		}
-	}
-
-	/**
-	 * 
-	 */
-	public KeyManager getKeyManager() {
-		return _keyManager;
-	}
-
-	/**
-	 * 
-	 */
-	public void setKeyManager(KeyManager manager) {
-		_keyManager = manager;
-	}
-
-	/**
-	 * Write content to ccnd
-	 * 
-	 * @param co the content
-	 * @return the same content that was passed into the method
-	 * 
-	 * TODO - code doesn't actually throw either of these exceptions but need to fix upper
-	 * level code to compensate when they are removed.
-	 * @throws IOException
-	 * @throws InterruptedException
-	 */
-	public ContentObject put(ContentObject co) throws IOException, InterruptedException {	
-		try {
-			write(co);
-		} catch (ContentEncodingException e) {
-			Log.warning(Log.FAC_NETMANAGER, "Exception in lowest-level put for object {0}! {1}", co.name(), e);
-		}
-		return co;
-	}
-
-	/**
-	 * get content matching an interest from ccnd. Expresses an interest, waits for ccnd to
-	 * return matching the data, then removes the interest and returns the data to the caller.
-	 * 
-	 * TODO should probably handle InterruptedException at this level instead of throwing it to
-	 * 		higher levels
-	 * 
-	 * @param interest	the interest
-	 * @param timeout	time to wait for return in ms
-	 * @return	ContentObject or null on timeout
-	 * @throws IOException 	on incorrect interest data
-	 * @throws InterruptedException	if process is interrupted during wait
-	 */
-	public ContentObject get(Interest interest, long timeout) throws IOException, InterruptedException {
-		if( Log.isLoggable(Log.FAC_NETMANAGER, Level.FINE) )
-			Log.fine(Log.FAC_NETMANAGER, "get: {0} with timeout: {1}", interest, timeout);
-		InterestRegistration reg = new InterestRegistration(this, interest, null, null);
-		expressInterest(reg);
-		if( Log.isLoggable(Log.FAC_NETMANAGER, Level.FINEST) )
-			Log.finest(Log.FAC_NETMANAGER, "blocking for {0} on {1}", interest.name(), reg.sema);
-		// Await data to consume the interest
-		if (timeout == SystemConfiguration.NO_TIMEOUT)
-			reg.sema.acquire(); // currently no timeouts
-		else
-			reg.sema.tryAcquire(timeout, TimeUnit.MILLISECONDS);
-		if( Log.isLoggable(Log.FAC_NETMANAGER, Level.FINEST) )
-			Log.finest(Log.FAC_NETMANAGER, "unblocked for {0} on {1}", interest.name(), reg.sema);
-		// Typically the main processing thread will have registered the interest
-		// which must be undone here, but no harm if never registered
-		unregisterInterest(reg);
-		return reg.popData(); 
-	}
-
-	/**
-	 * We express interests to the ccnd and register them within the network manager
-	 * 
-	 * @param caller 	must not be null
-	 * @param interest 	the interest
-	 * @param callbackListener	listener to callback on receipt of data
-	 * @throws IOException on incorrect interest
-	 */
-	public void expressInterest(
-			Object caller,
-			Interest interest,
-			CCNInterestListener callbackListener) throws IOException {
-		// TODO - use of "caller" should be reviewed - don't believe this is currently serving
-		// serving any useful purpose.
-		if (null == callbackListener) {
-			throw new NullPointerException("expressInterest: callbackListener cannot be null");
-		}		
-
-		if( Log.isLoggable(Log.FAC_NETMANAGER, Level.FINE) )
-			Log.fine(Log.FAC_NETMANAGER, "expressInterest: {0}", interest);
-		InterestRegistration reg = new InterestRegistration(this, interest, callbackListener, caller);
-		expressInterest(reg);
-	}
-
-	private void expressInterest(InterestRegistration reg) throws IOException {
-		try {
-			registerInterest(reg);
-			write(reg.interest);
-		} catch (ContentEncodingException e) {
-			unregisterInterest(reg);
-			throw e;
-		}
-	}
-
-	/**
-	 * Cancel this query with all the repositories we sent
-	 * it to.
-	 * 
-	 * @param caller 	must not be null
-	 * @param interest
-	 * @param callbackListener
-	 */
-	public void cancelInterest(Object caller, Interest interest, CCNInterestListener callbackListener) {
-		if (null == callbackListener) {
-			// TODO - use of "caller" should be reviewed - don't believe this is currently serving
-			// serving any useful purpose.
-			throw new NullPointerException("cancelInterest: callbackListener cannot be null");
-		}
-
-		if( Log.isLoggable(Log.FAC_NETMANAGER, Level.FINE) )
-			Log.fine(Log.FAC_NETMANAGER, "cancelInterest: {0}", interest.name());
-		// Remove interest from repeated presentation to the network.
-		unregisterInterest(caller, interest, callbackListener);
-	}
-
-	/**
-	 * Register a standing interest filter with callback to receive any 
-	 * matching interests seen. Any interests whose prefix completely matches "filter" will
-	 * be delivered to the listener. Also if this filter matches no currently registered
-	 * prefixes, register its prefix with ccnd.
-	 *
-	 * @param caller 	must not be null
-	 * @param filter	ContentName containing prefix of interests to match
-	 * @param callbackListener a CCNFilterListener
-	 * @throws IOException 
-	 */
-	public void setInterestFilter(Object caller, ContentName filter, CCNFilterListener callbackListener) throws IOException {
-		setInterestFilter(caller, filter, callbackListener, null);
-	}
-
-
-	/**
-	 * Register a standing interest filter with callback to receive any 
-	 * matching interests seen. Any interests whose prefix completely matches "filter" will
-	 * be delivered to the listener. Also if this filter matches no currently registered
-	 * prefixes, register its prefix with ccnd.
-	 *
-	 * @param caller 	must not be null
-	 * @param filter	ContentName containing prefix of interests to match
-	 * @param callbackListener a CCNFilterListener
-	 * @param registrationFlags to use for this registration.
-	 * @throws IOException 
-	 */
-	public void setInterestFilter(Object caller, ContentName filter, CCNFilterListener callbackListener,
-			Integer registrationFlags) throws IOException {
-
-		if( Log.isLoggable(Log.FAC_NETMANAGER, Level.FINE) )
-			Log.fine(Log.FAC_NETMANAGER, "setInterestFilter: {0}", filter);
-		if ((null == _keyManager) || (!_keyManager.initialized() || (null == _keyManager.getDefaultKeyID()))) {
-			Log.warning(Log.FAC_NETMANAGER, "Cannot set interest filter -- key manager not ready!");
-			throw new IOException("Cannot set interest filter -- key manager not ready!");
-		}
-		// TODO - use of "caller" should be reviewed - don't believe this is currently serving
-		// serving any useful purpose.
-		setupTimers();
-		ForwardingEntry entry = null;
-		if (_usePrefixReg) {
-			try {
-				if (null == _prefixMgr) {
-					_prefixMgr = new PrefixRegistrationManager(this);
-				}
-				synchronized(_registeredPrefixes) {
-					RegisteredPrefix oldPrefix = getRegisteredPrefix(filter);
-					if (null != oldPrefix)
-						oldPrefix._refCount++;
-					else {
-						if (null == registrationFlags) {
-							entry = _prefixMgr.selfRegisterPrefix(filter);
-						} else {
-							entry = _prefixMgr.selfRegisterPrefix(filter, null, registrationFlags, Integer.MAX_VALUE);
-						}
-						RegisteredPrefix newPrefix = new RegisteredPrefix(entry);
-						_registeredPrefixes.put(filter, newPrefix);
-						// FIXME: The lifetime of a prefix is returned in seconds, not milliseconds.  The refresh code needs
-						// to understand this.  This isn't a problem for now because the lifetime we request when we register a 
-						// prefix we use Integer.MAX_VALUE as the requested lifetime.
-						if( Log.isLoggable(Log.FAC_NETMANAGER, Level.FINE) )
-							Log.fine(Log.FAC_NETMANAGER, "setInterestFilter: entry.lifetime: " + entry.getLifetime() + " entry.faceID: " + entry.getFaceID());
-					}
-				}
-			} catch (CCNDaemonException e) {
-				Log.warning(Log.FAC_NETMANAGER, "setInterestFilter: unexpected CCNDaemonException: " + e.getMessage());
-				throw new IOException(e.getMessage());
-			}
-		}
-
-		Filter newOne = new Filter(this, filter, callbackListener, caller);
-		synchronized (_myFilters) {
-			_myFilters.add(filter, newOne);
-		}
-	}
-
-	/**
-	 * Unregister a standing interest filter
-	 *
-	 * @param caller 	must not be null
-	 * @param filter	currently registered filter
-	 * @param callbackListener	the CCNFilterListener registered to it
-	 */
-	public void cancelInterestFilter(Object caller, ContentName filter, CCNFilterListener callbackListener) {
-		// TODO - use of "caller" should be reviewed - don't believe this is currently serving
-		// serving any useful purpose.
-		if( Log.isLoggable(Log.FAC_NETMANAGER, Level.FINE) )
-			Log.fine(Log.FAC_NETMANAGER, "cancelInterestFilter: {0}", filter);
-		Filter newOne = new Filter(this, filter, callbackListener, caller);
-		Entry<Filter> found = null;
-		synchronized (_myFilters) {
-			found = _myFilters.remove(filter, newOne);
-		}
-		if (null != found) {
-			Filter thisOne = found.value();
-			thisOne.invalidate();
-			if (_usePrefixReg) {
-				// Deregister it with ccnd only if the refCount would go to 0
-				synchronized (_registeredPrefixes) {
-					RegisteredPrefix prefix = getRegisteredPrefix(filter);
-					if (null == prefix || prefix._refCount <= 1) {
-						_registeredPrefixes.remove(filter);
-						ForwardingEntry entry = prefix._forwarding;
-						if (!entry.getPrefixName().equals(filter)) {
-							Log.severe(Log.FAC_NETMANAGER, "cancelInterestFilter filter name {0} does not match recorded name {1}", filter, entry.getPrefixName());
-						}
-						try {
-							if (null == _prefixMgr) {
-								_prefixMgr = new PrefixRegistrationManager(this);
-							}
-							_prefixMgr.unRegisterPrefix(filter, entry.getFaceID());
-						} catch (CCNDaemonException e) {
-							Log.warning(Log.FAC_NETMANAGER, "cancelInterestFilter failed with CCNDaemonException: " + e.getMessage());
-						}
-					} else
-						prefix._refCount--;
-				}
-			}
-		}
-	}
-
-	/**
-	 * Merge prefixes so we only add a new one when it doesn't have a
-	 * common ancestor already registered.
-	 * 
-	 * @param prefix
-	 * @return prefix that incorporates or matches this one or null if none found
-	 */
-	protected RegisteredPrefix getRegisteredPrefix(ContentName prefix) {
-		for (ContentName name: _registeredPrefixes.keySet()) {
-			if (name.equals(prefix) || name.isPrefixOf(prefix))
-				return _registeredPrefixes.get(name);		
-		}
-		return null;
-	}
-
-	protected void write(ContentObject data) throws ContentEncodingException {
-		WirePacket packet = new WirePacket(data);
-		writeInner(packet);
-		if( Log.isLoggable(Log.FAC_NETMANAGER, Level.FINEST) )
-			Log.finest(Log.FAC_NETMANAGER, "Wrote content object: {0}", data.name());
-	}
-
-	/**
-	 * Don't do this unless you know what you are doing!
-	 * @param interest
-	 * @throws ContentEncodingException
-	 */
-	public void write(Interest interest) throws ContentEncodingException {
-		WirePacket packet = new WirePacket(interest);
-		writeInner(packet);
-	}
-
-	// DKS TODO unthrown exception
-	private void writeInner(WirePacket packet) throws ContentEncodingException {
-		try {
-			byte[] bytes = packet.encode();
-			ByteBuffer datagram = ByteBuffer.wrap(bytes);
-			synchronized (_channel) {
-				int result = _channel.write(datagram);
-				if( Log.isLoggable(Log.FAC_NETMANAGER, Level.FINEST) )
-					Log.finest(Log.FAC_NETMANAGER, "Wrote datagram (" + datagram.position() + " bytes, result " + result + ")");
-				if (null != _tapStreamOut) {
-					try {
-						_tapStreamOut.write(bytes);
-					} catch (IOException io) {
-						Log.warning(Log.FAC_NETMANAGER, "Unable to write packet to tap stream for debugging");
-					}
-				}
-			}
-		} catch (IOException io) {
-			// We do not see errors on send typically even if 
-			// agent is gone, so log each but do not track
-			Log.warning(Log.FAC_NETMANAGER, "Error sending packet: " + io.toString());
-		}
-	}
-
-	/**
-	 * Pass things on to the network stack.
-	 * @throws IOException 
-	 */
-	private InterestRegistration registerInterest(InterestRegistration reg) throws IOException {
-		// Add to standing interests table
-		setupTimers();
-		if( Log.isLoggable(Log.FAC_NETMANAGER, Level.FINEST) )
-			Log.finest(Log.FAC_NETMANAGER, "registerInterest for {0}, and obj is " + _myInterests.hashCode(), reg.interest.name());
-		synchronized (_myInterests) {
-			_myInterests.add(reg.interest, reg);
-		}
-		return reg;
-	}
-
-	private void unregisterInterest(Object caller, Interest interest, CCNInterestListener callbackListener) {
-		InterestRegistration reg = new InterestRegistration(this, interest, callbackListener, caller);
-		unregisterInterest(reg);
-	}
-
-	/**
-	 * @param reg - registration to unregister
-	 * 
-	 * Important Note: This can indirectly need to obtain the lock for "reg" with the lock on
-	 * "myInterests" held.  Therefore it can't be called when holding the lock for "reg".
-	 */
-	private void unregisterInterest(InterestRegistration reg) {
-		synchronized (_myInterests) {
-			Entry<InterestRegistration> found = _myInterests.remove(reg.interest, reg);
-			if (null != found) {
-				found.value().invalidate();
-			}
-		}		
-	}
-
-	/**
-	 * Thread method: this thread will handle reading datagrams and 
-	 * starts threads to dispatch data to handlers registered for it.
-	 */
-	public void run() {
-		if (! _run) {
-			Log.warning(Log.FAC_NETMANAGER, "CCNNetworkManager run() called after shutdown");
-			return;
-		}
-		//WirePacket packet = new WirePacket();
-		if( Log.isLoggable(Level.INFO) )
-			Log.info("CCNNetworkManager processing thread started for port: " + _localPort);
-		while (_run) {
-			try {
-				XMLEncodable packet = _channel.getPacket();
-				if (null == packet) {
-					continue;
-				}
-				
-				if (packet instanceof ContentObject) {
-					ContentObject co = (ContentObject)packet;
-					if( Log.isLoggable(Level.FINER) )
-						Log.finer("Data from net for port: " + _localPort + " {0}", co.name());
-
-					//	SystemConfiguration.logObject("Data from net:", co);
-
-					deliverData(co);
-					// External data never goes back to network, never held onto here
-					// External data never has a thread waiting, so no need to release sema
-				} else if (packet instanceof Interest) {
-					Interest interest = (Interest)	packet;
-					if( Log.isLoggable(Level.FINEST) )
-						Log.finest("Interest from net for port: " + _localPort + " {0}", interest);
-					InterestRegistration oInterest = new InterestRegistration(this, interest, null, null);
-					deliverInterest(oInterest);
-					// External interests never go back to network
-				} // for interests
-			} catch (Exception ex) {
-				Log.severe(Log.FAC_NETMANAGER, "Processing thread failure (UNKNOWN): " + ex.getMessage() + " for port: " + _localPort);
-                Log.warningStackTrace(ex);
-			}
-		}
-
-		_threadpool.shutdown();
-		Log.info(Log.FAC_NETMANAGER, "Shutdown complete for port: " + _localPort);
-	}
-
-	/**
-	 * Internal delivery of interests to pending filter listeners
-	 * @param ireg
-	 */
-	protected void deliverInterest(InterestRegistration ireg) {
-		// Call any listeners with matching filters
-		synchronized (_myFilters) {
-			for (Filter filter : _myFilters.getValues(ireg.interest.name())) {
-				if (filter.owner != ireg.owner) {
-					if( Log.isLoggable(Log.FAC_NETMANAGER, Level.FINER) )
-						Log.finer(Log.FAC_NETMANAGER, "Schedule delivery for interest: {0}", ireg.interest);
-					if (filter.add(ireg.interest))
-						_threadpool.execute(filter);
-				}
-			}
-		}
-	}
-
-	/**
-	 *  Deliver data to blocked getters and registered interests
-	 * @param co
-	 */
-	protected void deliverData(ContentObject co) {
-		synchronized (_myInterests) {
-			for (InterestRegistration ireg : _myInterests.getValues(co)) {
-				if (ireg.add(co)) { // this is a copy of the data
-					_threadpool.execute(ireg);
-				}
-			}
-		}
-	}
-
-	protected PublisherPublicKeyDigest fetchCCNDId(CCNNetworkManager mgr, KeyManager keyManager) throws IOException {
-		try {
-<<<<<<< HEAD
-
-			Interest interested = new Interest(new ContentName(CCNDaemonProfile.ping, Interest.generateNonce()));
-			interested.scope(1);
-			ContentObject contented = mgr.get(interested, SystemConfiguration.PING_TIMEOUT);
-			if (null == contented) {
-				String msg = ("fetchCCNDId: Fetch of content from ping uri failed due to timeout.");
-=======
-			ContentName serviceKeyName = new ContentName(ServiceDiscoveryProfile.localServiceName(ServiceDiscoveryProfile.CCND_SERVICE_NAME), KeyProfile.KEY_NAME_COMPONENT);
-			Interest i = new Interest(serviceKeyName);
-			i.scope(1);
-			ContentObject c = mgr.get(i, SystemConfiguration.CCNDID_DISCOVERY_TIMEOUT);
-			if (null == c) {
-				String msg = ("fetchCCNDId: ccndID discovery failed due to timeout.");
->>>>>>> 6f4259ac
-				Log.severe(Log.FAC_NETMANAGER, msg);
-				throw new IOException(msg);
-			}
-			PublisherPublicKeyDigest sentID = c.signedInfo().getPublisherKeyID();
-
-			// TODO: This needs to be fixed once the KeyRepository is fixed to provide a KeyManager
-			if (null != keyManager) {
-				ContentVerifier v = new ContentObject.SimpleVerifier(sentID, keyManager);
-				if (!v.verify(c)) {
-					String msg = ("fetchCCNDId: ccndID discovery reply failed to verify.");
-					Log.severe(Log.FAC_NETMANAGER, msg);
-					throw new IOException(msg);
-				}
-			} else {
-				Log.severe(Log.FAC_NETMANAGER, "fetchCCNDId: do not have a KeyManager. Cannot verify ccndID.");
-				return null;
-			}
-			return sentID;
-		} catch (InterruptedException e) {
-			Log.warningStackTrace(e);
-			throw new IOException(e.getMessage());
-		} catch (IOException e) {
-			String reason = e.getMessage();
-			Log.warningStackTrace(e);
-			String msg = ("fetchCCNDId: Unexpected IOException in ccndID discovery Interest reason: " + reason);
-			Log.severe(Log.FAC_NETMANAGER, msg);
-			throw new IOException(msg);
-		}
-	} /* PublisherPublicKeyDigest fetchCCNDId() */
-
-	/**
-	 * Reregister all current prefixes with ccnd after ccnd goes down and then comes back up
-	 * @throws IOException 
-	 */
-	private void reregisterPrefixes() throws IOException {
-		TreeMap<ContentName, RegisteredPrefix> newPrefixes = new TreeMap<ContentName, RegisteredPrefix>();
-		try {
-			synchronized (_registeredPrefixes) {
-				for (ContentName prefix : _registeredPrefixes.keySet()) {
-					ForwardingEntry entry = _prefixMgr.selfRegisterPrefix(prefix);
-					RegisteredPrefix newPrefixEntry = new RegisteredPrefix(entry);
-					newPrefixEntry._refCount = _registeredPrefixes.get(prefix)._refCount;
-					newPrefixes.put(prefix, newPrefixEntry);
-				}
-				_registeredPrefixes.clear();
-				_registeredPrefixes.putAll(newPrefixes);
-			}
-		} catch (CCNDaemonException cde) {
-			_channel.close();
-		}
-	}	
-}
-
-
+/*
+ * Part of the CCNx Java Library.
+ *
+ * Copyright (C) 2008, 2009, 2010 Palo Alto Research Center, Inc.
+ *
+ * This library is free software; you can redistribute it and/or modify it
+ * under the terms of the GNU Lesser General Public License version 2.1
+ * as published by the Free Software Foundation. 
+ * This library is distributed in the hope that it will be useful,
+ * but WITHOUT ANY WARRANTY; without even the implied warranty of
+ * MERCHANTABILITY or FITNESS FOR A PARTICULAR PURPOSE. See the GNU
+ * Lesser General Public License for more details. You should have received
+ * a copy of the GNU Lesser General Public License along with this library;
+ * if not, write to the Free Software Foundation, Inc., 51 Franklin Street,
+ * Fifth Floor, Boston, MA 02110-1301 USA.
+ */
+
+package org.ccnx.ccn.impl;
+
+import java.io.File;
+import java.io.FileOutputStream;
+import java.io.IOException;
+import java.nio.ByteBuffer;
+import java.nio.channels.NotYetConnectedException;
+import java.util.ArrayList;
+import java.util.Timer;
+import java.util.TimerTask;
+import java.util.TreeMap;
+import java.util.concurrent.Executors;
+import java.util.concurrent.Semaphore;
+import java.util.concurrent.ThreadPoolExecutor;
+import java.util.concurrent.TimeUnit;
+import java.util.logging.Level;
+
+import org.ccnx.ccn.CCNFilterListener;
+import org.ccnx.ccn.CCNInterestListener;
+import org.ccnx.ccn.ContentVerifier;
+import org.ccnx.ccn.KeyManager;
+import org.ccnx.ccn.config.SystemConfiguration;
+import org.ccnx.ccn.impl.InterestTable.Entry;
+import org.ccnx.ccn.impl.encoding.XMLEncodable;
+import org.ccnx.ccn.impl.support.Log;
+import org.ccnx.ccn.io.content.ContentEncodingException;
+import org.ccnx.ccn.profiles.ccnd.CCNDaemonException;
+import org.ccnx.ccn.profiles.ccnd.PrefixRegistrationManager;
+import org.ccnx.ccn.profiles.ccnd.PrefixRegistrationManager.ForwardingEntry;
+import org.ccnx.ccn.profiles.context.ServiceDiscoveryProfile;
+import org.ccnx.ccn.profiles.security.KeyProfile;
+import org.ccnx.ccn.protocol.ContentName;
+import org.ccnx.ccn.protocol.ContentObject;
+import org.ccnx.ccn.protocol.Interest;
+import org.ccnx.ccn.protocol.PublisherPublicKeyDigest;
+import org.ccnx.ccn.protocol.WirePacket;
+
+
+/**
+ * The low level interface to ccnd. Connects to a ccnd. For UDP it must maintain the connection by 
+ * sending heartbeats to it.  Other functions include reading and writing interests and content
+ * to/from the ccnd, starting handler threads to feed interests and content to registered handlers,
+ * and refreshing unsatisfied interests. 
+ * 
+ * This class attempts to notice when a ccnd has died and to reconnect to a ccnd when it is restarted.
+ * 
+ * It also handles the low level output "tap" functionality - this allows inspection or logging of
+ * all the communications with ccnd.
+ * 
+ * Starts a separate thread to listen to, decode and handle incoming data from ccnd.
+ */
+public class CCNNetworkManager implements Runnable {
+
+	public static final int DEFAULT_AGENT_PORT = 9695; // ccnx registered port
+	public static final String DEFAULT_AGENT_HOST = "localhost";
+	public static final String PROP_AGENT_PORT = "ccn.agent.port";
+	public static final String PROP_AGENT_HOST = "ccn.agent.host";
+	public static final String PROP_TAP = "ccn.tap";
+	public static final String ENV_TAP = "CCN_TAP"; // match C library
+	public static final int PERIOD = 2000; // period for occasional ops in ms.
+	public static final int MAX_PERIOD = PERIOD * 8;
+	public static final String KEEPALIVE_NAME = "/HereIAm";
+	public static final int THREAD_LIFE = 8;	// in seconds
+	public static final int MAX_PAYLOAD = 8800; // number of bytes in UDP payload
+	
+	/**
+	 *  Definitions for which network protocol to use.  This allows overriding
+	 *  the current default.
+	 */
+	public enum NetworkProtocol {
+		UDP (17), TCP (6);
+		NetworkProtocol(Integer i) { this._i = i; }
+		private final Integer _i;
+		public Integer value() { return _i; }
+	}
+
+	/*
+	 *  This ccndId is set on the first connection with 'ccnd' and is the
+	 *  'device name' that all of our control communications will use to
+	 *  ensure that we are talking to our local 'ccnd'.
+	 */
+	protected static Integer _idSyncer = new Integer(0);
+	protected static PublisherPublicKeyDigest _ccndId = null;
+	protected Integer _faceID = null;
+	protected CCNDIdGetter _getter = null;
+
+	/*
+	 * Static singleton.
+	 */
+	protected Thread _thread = null; // the main processing thread
+	protected ThreadPoolExecutor _threadpool = null; // pool service for callback threads
+
+	protected CCNNetworkChannel _channel = null; // for use by run thread only!
+	protected boolean _run = true;
+
+	// protected ContentObject _keepalive; 
+	protected FileOutputStream _tapStreamOut = null;
+	protected FileOutputStream _tapStreamIn = null;
+	protected long _lastHeartbeat = 0;
+	protected int _port = DEFAULT_AGENT_PORT;
+	protected String _host = DEFAULT_AGENT_HOST;
+	protected NetworkProtocol _protocol = SystemConfiguration.AGENT_PROTOCOL;
+
+	// For handling protocol to speak to ccnd, must have keys
+	protected KeyManager _keyManager;
+	protected int _localPort = -1;
+
+	// Tables of interests/filters: users must synchronize on collection
+	protected InterestTable<InterestRegistration> _myInterests = new InterestTable<InterestRegistration>();
+	protected InterestTable<Filter> _myFilters = new InterestTable<Filter>();
+	public static final boolean DEFAULT_PREFIX_REG = true;
+	protected boolean _usePrefixReg = DEFAULT_PREFIX_REG;
+	protected PrefixRegistrationManager _prefixMgr = null;
+	protected Timer _periodicTimer = null;
+	protected boolean _timersSetup = false;
+	protected TreeMap<ContentName, RegisteredPrefix> _registeredPrefixes 
+	= new TreeMap<ContentName, RegisteredPrefix>();
+
+	/**
+	 * Keep track of prefixes that are actually registered with ccnd (as opposed to Filters used
+	 * to dispatch interests). There may be several filters for each registered prefix.
+	 */
+	private class RegisteredPrefix {
+		private int _refCount = 1;
+		private ForwardingEntry _forwarding = null;
+		// FIXME: The lifetime of a prefix is returned in seconds, not milliseconds.  The refresh code needs
+		// to understand this.  This isn't a problem for now because the lifetime we request when we register a 
+		// prefix we use Integer.MAX_VALUE as the requested lifetime.
+		private long _lifetime = -1; // in seconds
+		private long _nextRefresh = -1;
+
+		private RegisteredPrefix(ForwardingEntry forwarding) {
+			_forwarding = forwarding;
+			if (null != forwarding) {
+				_lifetime = forwarding.getLifetime();
+				_nextRefresh = System.currentTimeMillis() + (_lifetime / 2);
+			}
+		}
+	}
+
+	/**
+	 * Do scheduled interest and registration refreshes
+	 */
+	private class PeriodicWriter extends TimerTask {
+		// TODO Interest refresh time is supposed to "decay" over time but there are currently
+		// unresolved problems with this.
+		public void run() {	
+            //this method needs to do a few things
+            // - reopen connection to ccnd if down
+            // - refresh interests
+            // - refresh prefix registrations
+            // - heartbeats
+
+			boolean refreshError = false;			
+			if (_protocol == NetworkProtocol.UDP) {
+				if (!_channel.isConnected()) {
+                    //we are not connected.  reconnect attempt is in the heartbeat function...
+					_channel.heartbeat();
+				}
+			}
+
+			if (!_channel.isConnected()) {
+                //we tried to reconnect and failed, try again next loop
+                Log.fine(Log.FAC_NETMANAGER, "Not Connected to ccnd, try again in {0}ms", CCNNetworkChannel.SOCKET_TIMEOUT);
+                _lastHeartbeat = 0;
+                if (_run)
+                        _periodicTimer.schedule(new PeriodicWriter(), CCNNetworkChannel.SOCKET_TIMEOUT);
+                return;
+            }
+
+            long ourTime = System.currentTimeMillis();
+            long minInterestRefreshTime = PERIOD + ourTime;
+            // Library.finest("Refreshing interests (size " + _myInterests.size() + ")");
+				
+			// Re-express interests that need to be re-expressed
+			try {
+				synchronized (_myInterests) {
+					for (Entry<InterestRegistration> entry : _myInterests.values()) {
+						InterestRegistration reg = entry.value();
+						 // allow some slop for scheduling
+                        if (ourTime + 20 > reg.nextRefresh) {
+                                if( Log.isLoggable(Log.FAC_NETMANAGER, Level.FINER) )
+                                        Log.finer(Log.FAC_NETMANAGER, "Refresh interest: {0}", reg.interest);
+                                _lastHeartbeat = ourTime;
+                                reg.nextRefresh = ourTime + reg.nextRefreshPeriod;
+                                try {
+                                    write(reg.interest);
+                            } catch (NotYetConnectedException nyce) {
+                                    refreshError = true;
+                            }
+                        }
+						if (minInterestRefreshTime > reg.nextRefresh)
+							minInterestRefreshTime = reg.nextRefresh;
+					}
+				}
+				
+			} catch (ContentEncodingException xmlex) {
+                Log.severe(Log.FAC_NETMANAGER, "PeriodicWriter interest refresh thread failure (Malformed datagram): {0}", xmlex.getMessage());
+                Log.warningStackTrace(xmlex);
+                refreshError = true;
+			}
+
+			// Re-express prefix registrations that need to be re-expressed
+            // FIXME: The lifetime of a prefix is returned in seconds, not milliseconds.  The refresh code needs
+            // to understand this.  This isn't a problem for now because the lifetime we request when we register a
+            // prefix we use Integer.MAX_VALUE as the requested lifetime.
+            // FIXME: so lets not go around the loop doing nothing... for now.
+            long minFilterRefreshTime = PERIOD + ourTime;
+            if (false && _usePrefixReg) {
+            	synchronized (_registeredPrefixes) {
+                    for (ContentName prefix : _registeredPrefixes.keySet()) {
+                    	RegisteredPrefix rp = _registeredPrefixes.get(prefix);
+						if (null != rp._forwarding && rp._lifetime != -1 && rp._nextRefresh != -1) {
+							if (ourTime > rp._nextRefresh) {
+								if( Log.isLoggable(Log.FAC_NETMANAGER, Level.FINER) )
+									Log.finer(Log.FAC_NETMANAGER, "Refresh registration: {0}", prefix);
+								rp._nextRefresh = -1;
+								try {
+									ForwardingEntry forwarding = _prefixMgr.selfRegisterPrefix(prefix);
+									if (null != forwarding) {
+										rp._lifetime = forwarding.getLifetime();
+//										filter.nextRefresh = new Date().getTime() + (filter.lifetime / 2);
+										_lastHeartbeat = System.currentTimeMillis();
+										rp._nextRefresh = _lastHeartbeat + (rp._lifetime / 2);
+									}
+									rp._forwarding = forwarding;
+
+								} catch (CCNDaemonException e) {
+									Log.warning(e.getMessage());
+									// XXX - don't think this is right
+									rp._forwarding = null;
+									rp._lifetime = -1;
+									rp._nextRefresh = -1;
+									refreshError = true;
+								}
+							}
+							if (minFilterRefreshTime > rp._nextRefresh)
+								minFilterRefreshTime = rp._nextRefresh;
+						}
+						}	// for (Entry<Filter> entry: _myFilters.values())
+				}	// synchronized (_myFilters)
+			} // _usePrefixReg
+        	
+        	if (refreshError) {
+                Log.warning(Log.FAC_NETMANAGER, "we have had an error when refreshing an interest or prefix registration...  do we need to reconnect to ccnd?");
+        	}
+
+			long currentTime = System.currentTimeMillis();
+			long checkInterestDelay = minInterestRefreshTime - currentTime;
+			if (checkInterestDelay < 0)
+				checkInterestDelay = 0;
+			if (checkInterestDelay > PERIOD)
+				checkInterestDelay = PERIOD;
+
+			long checkPrefixDelay = minFilterRefreshTime - currentTime;
+			if (checkPrefixDelay < 0)
+				checkPrefixDelay = 0;
+			if (checkPrefixDelay > PERIOD)
+				checkPrefixDelay = PERIOD;
+			
+			long useMe;
+			if (checkInterestDelay < checkPrefixDelay) {
+				useMe = checkInterestDelay;
+			} else {
+				useMe = checkPrefixDelay;
+			}
+
+			if (_protocol == NetworkProtocol.UDP) {
+
+					//we haven't sent anything...  maybe need to send a heartbeat
+				if ((currentTime - _lastHeartbeat) >= CCNNetworkChannel.HEARTBEAT_PERIOD) {
+					_lastHeartbeat = currentTime;
+					_channel.heartbeat();
+				}				
+	
+				//now factor in heartbeat time
+				long timeToHeartbeat = CCNNetworkChannel.HEARTBEAT_PERIOD - (currentTime - _lastHeartbeat);
+				if (useMe > timeToHeartbeat)
+					useMe = timeToHeartbeat;
+			}
+
+			if (useMe < 20) {
+				useMe = 20;
+			}
+			if (_run)
+				_periodicTimer.schedule(new PeriodicWriter(), useMe);
+		} /* run */
+	} /* private class PeriodicWriter extends TimerTask */
+	
+	/**
+	 * First time startup of timing stuff after first registration
+	 * We don't bother to "unstartup" if everything is deregistered
+	 * @throws IOException 
+	 */
+	private void setupTimers() throws IOException {
+		if (!_timersSetup) {
+			_timersSetup = true;
+			_channel.init();
+			if (_protocol == NetworkProtocol.UDP) {
+				_channel.heartbeat();
+				_lastHeartbeat = System.currentTimeMillis();
+			}
+			
+			// Create timer for periodic behavior
+			_periodicTimer = new Timer(true);
+			_periodicTimer.schedule(new PeriodicWriter(), PERIOD);
+		}
+	}
+
+	/** Generic superclass for registration objects that may have a listener
+	 *	Handles invalidation and pending delivery consistently to enable 
+	 *	subclass to call listener callback without holding any library locks,
+	 *	yet avoid delivery to a cancelled listener.
+	 */
+	protected abstract class ListenerRegistration implements Runnable {
+		protected Object listener;
+		protected CCNNetworkManager manager;
+		public Semaphore sema = null;	//used to block thread waiting for data or null if none
+		public Object owner = null;
+		protected boolean deliveryPending = false;
+		protected long id;
+
+		public abstract void deliver();
+
+		/**
+		 * This is called when removing interest or content handlers. It's purpose
+		 * is to insure that once the remove call begins it completes atomically without more 
+		 * handlers being triggered. Note that there is still not full atomicity here
+		 * because a dispatch to handler might be in progress and we don't hold locks 
+		 * throughout the dispatch to avoid deadlocks.
+		 */
+		public void invalidate() {
+			// There may be a pending delivery in progress, and it doesn't 
+			// happen while holding this lock because that would give the 
+			// application callback code power to block library processing.
+			// Instead, we use a flag that is checked and set under this lock
+			// to be sure that on exit from invalidate() there will be.
+			// Back off to avoid livelock  
+			for (int i = 0; true; i = (2 * i + 1) & 63) {
+				synchronized (this) {
+					// Make invalid, this will prevent any new delivery that comes
+					// along from doing anything.
+					this.listener = null;
+					this.sema = null;
+					// Return only if no delivery is in progress now (or if we are
+					// called out of our own handler)
+					if (!deliveryPending || (Thread.currentThread().getId() == id)) {
+						return;
+					}
+				}
+				if (i == 0) {
+					Thread.yield();
+				} else {
+					if (i > 3) Log.finer(Log.FAC_NETMANAGER, "invalidate spin {0}", i);
+					try {
+						Thread.sleep(i);
+					} catch (InterruptedException e) {
+					}
+				}
+			}
+		}
+
+		/**
+		 * Calls the client handler
+		 */
+		public void run() {
+			id = Thread.currentThread().getId();
+			synchronized (this) {
+				// Mark us pending delivery, so that any invalidate() that comes 
+				// along will not return until delivery has finished
+				this.deliveryPending = true;
+			}
+			try {
+				// Delivery may synchronize on this object to access data structures
+				// but should hold no locks when calling the listener
+				deliver();
+			} catch (Exception ex) {
+				Log.warning(Log.FAC_NETMANAGER, "failed delivery: {0}", ex);
+			} finally {
+				synchronized(this) {
+					this.deliveryPending = false;
+				}
+			}
+		}
+
+		/** Equality based on listener if present, so multiple objects can 
+		 *  have the same interest registered without colliding
+		 */
+		public boolean equals(Object obj) {
+			if (obj instanceof ListenerRegistration) {
+				ListenerRegistration other = (ListenerRegistration)obj;
+				if (this.owner == other.owner) {
+					if (null == this.listener && null == other.listener){
+						return super.equals(obj);
+					} else if (null != this.listener && null != other.listener) {
+						return this.listener.equals(other.listener);
+					}
+				}
+			}
+			return false;
+		}
+		public int hashCode() {
+			if (null != this.listener) {
+				if (null != owner) {
+					return owner.hashCode() + this.listener.hashCode();
+				} else {
+					return this.listener.hashCode();
+				}
+			} else {
+				return super.hashCode();
+			}
+		}
+	} /* protected abstract class ListenerRegistration implements Runnable */
+
+	/**
+	 * Record of Interest
+	 * listener must be set (non-null) for cases of standing Interest that holds 
+	 * until canceled by the application.  The listener should be null when a 
+	 * thread is blocked waiting for data, in which case the thread will be 
+	 * blocked on semaphore.
+	 */
+	protected class InterestRegistration extends ListenerRegistration {
+		public final Interest interest;
+		ContentObject data = null;
+		protected long nextRefresh;		// next time to refresh the interest
+		protected long nextRefreshPeriod = SystemConfiguration.INTEREST_REEXPRESSION_DEFAULT;	// period to wait before refresh
+
+		// All internal client interests must have an owner
+		public InterestRegistration(CCNNetworkManager mgr, Interest i, CCNInterestListener l, Object owner) {
+			manager = mgr;
+			interest = i; 
+			listener = l;
+			this.owner = owner;
+			if (null == listener) {
+				sema = new Semaphore(0);
+			}
+			nextRefresh = System.currentTimeMillis() + nextRefreshPeriod;
+		}
+
+		/**
+		 * Return true if data was added.
+		 * If data is already pending for delivery for this interest, the 
+		 * interest is already consumed and this new data cannot be delivered.
+		 * @throws NullPointerException If obj is null 
+		 */
+		public synchronized boolean add(ContentObject obj) {
+			if (null == data) {
+				// No data pending, this obj will consume interest
+				this.data = obj; // we let this raise exception if obj == null
+				return true;
+			} else {
+				// Data is already pending, this interest is already consumed, cannot add obj
+				return false;
+			}
+		}
+
+		/**
+		 * This used to be called just data, but its similarity
+		 * to a simple accessor made the fact that it cleared the data
+		 * really confusing and error-prone...
+		 * Pull the available data out for processing.
+		 * @return
+		 */
+		public synchronized ContentObject popData() {
+			ContentObject result = this.data;
+			this.data = null;
+			return result;
+		}
+
+		/**
+		 * Deliver content to a registered handler
+		 */
+		public void deliver() {
+			try {
+				if (null != this.listener) {
+					// Standing interest: call listener callback
+					ContentObject pending = null;
+					CCNInterestListener listener = null;
+					synchronized (this) {
+						if (null != this.data && null != this.listener) {
+							pending = this.data;
+							this.data = null;
+							listener = (CCNInterestListener)this.listener;
+						}
+					}
+					// Call into client code without holding any library locks
+					if (null != pending) {
+						if( Log.isLoggable(Log.FAC_NETMANAGER, Level.FINER) )
+							Log.finer(Log.FAC_NETMANAGER, "Interest callback (" + pending + " data) for: {0}", this.interest.name());
+
+						synchronized (this) {
+							// DKS -- dynamic interests, unregister the interest here and express new one if we have one
+							// previous interest is final, can't update it
+							this.deliveryPending = false;
+						}
+						manager.unregisterInterest(this);
+
+						// paul r. note - contract says interest will be gone after the call into user's code.
+						// Eventually this may be modified for "pipelining".
+
+						// DKS TODO tension here -- what object does client use to cancel?
+						// Original implementation had expressInterest return a descriptor
+						// used to cancel it, perhaps we should go back to that. Otherwise
+						// we may need to remember at least the original interest for cancellation,
+						// or a fingerprint representation that doesn't include the exclude filter.
+						// DKS even more interesting -- how do we update our interest? Do we?
+						// it's final now to avoid contention, but need to change it or change
+						// the registration.
+						Interest updatedInterest = listener.handleContent(pending, interest);
+
+						// Possibly we should optimize here for the case where the same interest is returned back
+						// (now we would unregister it, then reregister it) but need to be careful that the timing
+						// behavior is right if we do that
+						if (null != updatedInterest) {
+							if( Log.isLoggable(Log.FAC_NETMANAGER, Level.FINER) )
+								Log.finer(Log.FAC_NETMANAGER, "Interest callback: updated interest to express: {0}", updatedInterest.name());
+							// luckily we saved the listener
+							// if we want to cancel this one before we get any data, we need to remember the
+							// updated interest in the listener
+							manager.expressInterest(this.owner, updatedInterest, listener);
+						}
+
+					} else {
+						if( Log.isLoggable(Log.FAC_NETMANAGER, Level.FINER) )
+							Log.finer(Log.FAC_NETMANAGER, "Interest callback skipped (no data) for: {0}", this.interest.name());
+					}
+				} else {
+					synchronized (this) {
+						if (null != this.sema) {
+							if( Log.isLoggable(Log.FAC_NETMANAGER, Level.FINER) )
+								Log.finer(Log.FAC_NETMANAGER, "Data consumes pending get: {0}", this.interest.name());
+							// Waiting thread will pickup data -- wake it up
+							// If this interest came from net or waiting thread timed out,
+							// then no thread will be waiting but no harm is done
+							if( Log.isLoggable(Log.FAC_NETMANAGER, Level.FINEST) )
+								Log.finest(Log.FAC_NETMANAGER, "releasing {0}", this.sema);
+							this.sema.release();
+						} 
+					}
+					if (null == this.sema) {
+						// this is no longer valid registration
+						if( Log.isLoggable(Log.FAC_NETMANAGER, Level.FINER) )
+							Log.finer(Log.FAC_NETMANAGER, "Interest callback skipped (not valid) for: {0}", this.interest.name());
+					}
+				}
+			} catch (Exception ex) {
+				Log.warning(Log.FAC_NETMANAGER, "failed to deliver data: {0}", ex);
+				Log.warningStackTrace(ex);
+			}
+		}
+
+		/**
+		 * Start a thread to deliver data to a registered handler
+		 */
+		public void run() {
+			synchronized (this) {
+				// For now only one piece of data may be delivered per InterestRegistration
+				// This might change when "pipelining" is implemented
+				if (deliveryPending)
+					return;
+			}
+			super.run();
+		}
+	} /* protected class InterestRegistration extends ListenerRegistration */
+
+	/**
+	 * Record of a filter describing portion of namespace for which this 
+	 * application can respond to interests. Used to deliver incoming interests
+	 * to registered interest handlers
+	 */
+	protected class Filter extends ListenerRegistration {
+		protected Interest interest; // interest to be delivered
+		// extra interests to be delivered: separating these allows avoidance of ArrayList obj in many cases
+		protected ArrayList<Interest> extra = new ArrayList<Interest>(1);
+		protected ContentName prefix = null;
+
+		public Filter(CCNNetworkManager mgr, ContentName n, CCNFilterListener l, Object o) {
+			prefix = n; listener = l; owner = o;
+			manager = mgr;
+		}
+
+		public synchronized boolean add(Interest i) {
+			if (null == interest) {
+				interest = i;
+				return true;
+			} else {
+				// Special case, more than 1 interest pending for delivery
+				// Only 1 interest gets added at a time, but more than 1 
+				// may arrive before a callback is dispatched
+				if (null == extra) {
+					extra = new ArrayList<Interest>(1);
+				}
+				extra.add(i);
+				return false;
+			}
+		}
+
+		/**
+		 * Deliver interest to a registered handler
+		 */
+		public void deliver() {
+			try {
+				Interest pending = null;
+				ArrayList<Interest> pendingExtra = null;
+				CCNFilterListener listener = null;
+				// Grab pending interest(s) under the lock
+				synchronized (this) {
+					if (null != this.interest && null != this.listener) {
+						pending = interest;
+						interest = null;
+						if (null != this.extra) { 
+							pendingExtra = extra;
+							extra = null;
+							// Don't create new ArrayList for extra here, will be done only as needed in add()
+						}
+					}
+					listener = (CCNFilterListener)this.listener;
+				}
+
+				// pending signifies whether there is anything
+				if (null != pending) {	
+					// Call into client code without holding any library locks
+					if( Log.isLoggable(Log.FAC_NETMANAGER, Level.FINER) )
+						Log.finer(Log.FAC_NETMANAGER, "Filter callback for: {0}", prefix);
+					listener.handleInterest(pending);
+					// Now extra callbacks for additional interests
+					if (null != pendingExtra) {
+						int countExtra = 0;
+						for (Interest pi : pendingExtra) {
+							if( Log.isLoggable(Log.FAC_NETMANAGER, Level.FINER) ) {
+								countExtra++;
+								Log.finer(Log.FAC_NETMANAGER, "Filter callback (extra {0} of {1}) for: {2}", countExtra, pendingExtra.size(), prefix);
+							}
+							listener.handleInterest(pi);
+						}
+					}
+				} else {
+					if( Log.isLoggable(Log.FAC_NETMANAGER, Level.FINER) )
+						Log.finer(Log.FAC_NETMANAGER, "Filter callback skipped (no interests) for: {0}", prefix);
+				}
+			} catch (RuntimeException ex) {
+				Log.warning(Log.FAC_NETMANAGER, "failed to deliver interest: {0}", ex);
+				Log.warningStackTrace(ex);
+			}
+		}
+		@Override
+		public String toString() {
+			return prefix.toString();
+		}
+	} /* protected class Filter extends ListenerRegistration */
+
+	private class CCNDIdGetter implements Runnable {
+		CCNNetworkManager _networkManager;
+		KeyManager _keyManager;
+
+		@SuppressWarnings("unused")
+		public CCNDIdGetter(CCNNetworkManager networkManager, KeyManager keyManager) { 
+			_networkManager = networkManager;
+			_keyManager = keyManager;
+		}
+
+		public void run() {
+			boolean isNull = false;
+			PublisherPublicKeyDigest sentID = null;
+			synchronized (_idSyncer) {
+				isNull = (null == _ccndId);
+			}
+			if (isNull) {
+				try {
+					sentID = fetchCCNDId(_networkManager, _keyManager);
+				} catch (IOException e) {
+					// TODO Auto-generated catch block
+					e.printStackTrace();
+				}
+				if (null == sentID) {
+					Log.severe(Log.FAC_NETMANAGER, "CCNDIdGetter: call to fetchCCNDId returned null.");
+				}
+				synchronized(_idSyncer) {
+					_ccndId = sentID;
+					if( Log.isLoggable(Log.FAC_NETMANAGER, Level.INFO) )
+						Log.info(Log.FAC_NETMANAGER, "CCNDIdGetter: ccndId {0}", ContentName.componentPrintURI(sentID.digest()));
+				}
+			} /* null == _ccndId */
+		} /* run() */
+
+	} /* private class CCNDIdGetter implements Runnable */
+
+	/**
+	 * The constructor. Attempts to connect to a ccnd at the currently specified port number
+	 * @throws IOException if the port is invalid
+	 */
+	public CCNNetworkManager(KeyManager keyManager) throws IOException {
+		if (null == keyManager) {
+			// Unless someone gives us one later, we won't be able to register filters. Log this.
+			if( Log.isLoggable(Log.FAC_NETMANAGER, Level.INFO) )
+				Log.info(Log.FAC_NETMANAGER, "CCNNetworkManager: being created with null KeyManager. Must set KeyManager later to be able to register filters.");
+		}
+
+		_keyManager = keyManager;
+
+		// Determine port at which to contact agent
+		String portval = System.getProperty(PROP_AGENT_PORT);
+		if (null != portval) {
+			try {
+				_port = new Integer(portval);
+			} catch (Exception ex) {
+				throw new IOException("Invalid port '" + portval + "' specified in " + PROP_AGENT_PORT);
+			}
+			Log.warning(Log.FAC_NETMANAGER, "Non-standard CCN agent port " + _port + " per property " + PROP_AGENT_PORT);
+		}
+		String hostval = System.getProperty(PROP_AGENT_HOST);
+		if (null != hostval && hostval.length() > 0) {
+			_host = hostval;
+			Log.warning(Log.FAC_NETMANAGER, "Non-standard CCN agent host " + _host + " per property " + PROP_AGENT_HOST);
+		}
+		
+		_protocol = SystemConfiguration.AGENT_PROTOCOL;
+
+		if( Log.isLoggable(Log.FAC_NETMANAGER, Level.INFO) )
+			Log.info(Log.FAC_NETMANAGER, "Contacting CCN agent at " + _host + ":" + _port);
+
+		String tapname = System.getProperty(PROP_TAP);
+		if (null == tapname) {
+			tapname = System.getenv(ENV_TAP);
+		}
+		if (null != tapname) {
+			long msecs = System.currentTimeMillis();
+			long secs = msecs/1000;
+			msecs = msecs % 1000;
+			String unique_tapname = tapname + "-T" + Thread.currentThread().getId() +
+			"-" + secs + "-" + msecs;
+			setTap(unique_tapname);
+		}
+		
+		_channel = new CCNNetworkChannel(_host, _port, _protocol, _tapStreamIn);
+		_ccndId = null;
+		_channel.open();
+		
+		// Create callback threadpool and main processing thread
+		_threadpool = (ThreadPoolExecutor)Executors.newCachedThreadPool();
+		_threadpool.setKeepAliveTime(THREAD_LIFE, TimeUnit.SECONDS);
+		_thread = new Thread(this, "CCNNetworkManager");
+		_thread.start();
+	}
+
+	/**
+	 * Shutdown the connection to ccnd and all threads associated with this network manager
+	 */
+	public void shutdown() {
+		Log.info(Log.FAC_NETMANAGER, "Shutdown requested");
+		_run = false;
+		if (_periodicTimer != null)
+			_periodicTimer.cancel();
+		if (null != _channel) {
+			try {
+				setTap(null);
+				_channel.close();
+			} catch (IOException io) {
+				// Ignore since we're shutting down
+			}
+		}
+	}
+
+	/**
+	 * Get the protocol this network manager is using
+	 * @return the protocol
+	 */
+	public NetworkProtocol getProtocol() {
+		return _protocol;
+	}
+	
+	/**
+	 * Turns on writing of all packets to a file for test/debug
+	 * Overrides any previous setTap or environment/property setting.
+	 * Pass null to turn off tap.
+	 * @param pathname name of tap file
+	 */
+	public void setTap(String pathname) throws IOException {
+		// Turn off any active tap
+		if (null != _tapStreamOut) {
+			FileOutputStream closingStream = _tapStreamOut;
+			_tapStreamOut = null;
+			closingStream.close();
+		}
+		if (null != _tapStreamIn) {
+			FileOutputStream closingStream = _tapStreamIn;
+			_tapStreamIn = null;
+			closingStream.close();
+		}
+
+		if (pathname != null && pathname.length() > 0) {
+			_tapStreamOut = new FileOutputStream(new File(pathname + "_out"));
+			_tapStreamIn = new FileOutputStream(new File(pathname + "_in"));
+			if( Log.isLoggable(Log.FAC_NETMANAGER, Level.INFO) )
+				Log.info(Log.FAC_NETMANAGER, "Tap writing to {0}", pathname);
+		}
+	}
+
+	/**
+	 * Get the CCN Name of the 'ccnd' we're connected to.
+	 * 
+	 * @return the CCN Name of the 'ccnd' this CCNNetworkManager is connected to.
+	 * @throws IOException 
+	 */
+	public PublisherPublicKeyDigest getCCNDId() throws IOException {
+		/*
+		 *  Now arrange to have the ccndId read.  We can't do that here because we need
+		 *  to return back to the create before we know we get the answer back.  We can
+		 *  cause the prefix registration to wait.
+		 */
+		PublisherPublicKeyDigest sentID = null;
+		boolean doFetch = false;
+
+		synchronized (_idSyncer) {
+			if (null == _ccndId) {
+				doFetch = true;
+			} else {
+				return _ccndId;
+			}
+		}
+
+		if (doFetch) {
+			sentID = fetchCCNDId(this, _keyManager);
+			if (null == sentID) {
+				Log.severe(Log.FAC_NETMANAGER, "getCCNDId: call to fetchCCNDId returned null.");
+				return null;
+			}
+		}
+		synchronized (_idSyncer) {
+			_ccndId = sentID;
+			return _ccndId;
+		}
+	}
+
+	/**
+	 * 
+	 */
+	public KeyManager getKeyManager() {
+		return _keyManager;
+	}
+
+	/**
+	 * 
+	 */
+	public void setKeyManager(KeyManager manager) {
+		_keyManager = manager;
+	}
+
+	/**
+	 * Write content to ccnd
+	 * 
+	 * @param co the content
+	 * @return the same content that was passed into the method
+	 * 
+	 * TODO - code doesn't actually throw either of these exceptions but need to fix upper
+	 * level code to compensate when they are removed.
+	 * @throws IOException
+	 * @throws InterruptedException
+	 */
+	public ContentObject put(ContentObject co) throws IOException, InterruptedException {	
+		try {
+			write(co);
+		} catch (ContentEncodingException e) {
+			Log.warning(Log.FAC_NETMANAGER, "Exception in lowest-level put for object {0}! {1}", co.name(), e);
+		}
+		return co;
+	}
+
+	/**
+	 * get content matching an interest from ccnd. Expresses an interest, waits for ccnd to
+	 * return matching the data, then removes the interest and returns the data to the caller.
+	 * 
+	 * TODO should probably handle InterruptedException at this level instead of throwing it to
+	 * 		higher levels
+	 * 
+	 * @param interest	the interest
+	 * @param timeout	time to wait for return in ms
+	 * @return	ContentObject or null on timeout
+	 * @throws IOException 	on incorrect interest data
+	 * @throws InterruptedException	if process is interrupted during wait
+	 */
+	public ContentObject get(Interest interest, long timeout) throws IOException, InterruptedException {
+		if( Log.isLoggable(Log.FAC_NETMANAGER, Level.FINE) )
+			Log.fine(Log.FAC_NETMANAGER, "get: {0} with timeout: {1}", interest, timeout);
+		InterestRegistration reg = new InterestRegistration(this, interest, null, null);
+		expressInterest(reg);
+		if( Log.isLoggable(Log.FAC_NETMANAGER, Level.FINEST) )
+			Log.finest(Log.FAC_NETMANAGER, "blocking for {0} on {1}", interest.name(), reg.sema);
+		// Await data to consume the interest
+		if (timeout == SystemConfiguration.NO_TIMEOUT)
+			reg.sema.acquire(); // currently no timeouts
+		else
+			reg.sema.tryAcquire(timeout, TimeUnit.MILLISECONDS);
+		if( Log.isLoggable(Log.FAC_NETMANAGER, Level.FINEST) )
+			Log.finest(Log.FAC_NETMANAGER, "unblocked for {0} on {1}", interest.name(), reg.sema);
+		// Typically the main processing thread will have registered the interest
+		// which must be undone here, but no harm if never registered
+		unregisterInterest(reg);
+		return reg.popData(); 
+	}
+
+	/**
+	 * We express interests to the ccnd and register them within the network manager
+	 * 
+	 * @param caller 	must not be null
+	 * @param interest 	the interest
+	 * @param callbackListener	listener to callback on receipt of data
+	 * @throws IOException on incorrect interest
+	 */
+	public void expressInterest(
+			Object caller,
+			Interest interest,
+			CCNInterestListener callbackListener) throws IOException {
+		// TODO - use of "caller" should be reviewed - don't believe this is currently serving
+		// serving any useful purpose.
+		if (null == callbackListener) {
+			throw new NullPointerException("expressInterest: callbackListener cannot be null");
+		}		
+
+		if( Log.isLoggable(Log.FAC_NETMANAGER, Level.FINE) )
+			Log.fine(Log.FAC_NETMANAGER, "expressInterest: {0}", interest);
+		InterestRegistration reg = new InterestRegistration(this, interest, callbackListener, caller);
+		expressInterest(reg);
+	}
+
+	private void expressInterest(InterestRegistration reg) throws IOException {
+		try {
+			registerInterest(reg);
+			write(reg.interest);
+		} catch (ContentEncodingException e) {
+			unregisterInterest(reg);
+			throw e;
+		}
+	}
+
+	/**
+	 * Cancel this query with all the repositories we sent
+	 * it to.
+	 * 
+	 * @param caller 	must not be null
+	 * @param interest
+	 * @param callbackListener
+	 */
+	public void cancelInterest(Object caller, Interest interest, CCNInterestListener callbackListener) {
+		if (null == callbackListener) {
+			// TODO - use of "caller" should be reviewed - don't believe this is currently serving
+			// serving any useful purpose.
+			throw new NullPointerException("cancelInterest: callbackListener cannot be null");
+		}
+
+		if( Log.isLoggable(Log.FAC_NETMANAGER, Level.FINE) )
+			Log.fine(Log.FAC_NETMANAGER, "cancelInterest: {0}", interest.name());
+		// Remove interest from repeated presentation to the network.
+		unregisterInterest(caller, interest, callbackListener);
+	}
+
+	/**
+	 * Register a standing interest filter with callback to receive any 
+	 * matching interests seen. Any interests whose prefix completely matches "filter" will
+	 * be delivered to the listener. Also if this filter matches no currently registered
+	 * prefixes, register its prefix with ccnd.
+	 *
+	 * @param caller 	must not be null
+	 * @param filter	ContentName containing prefix of interests to match
+	 * @param callbackListener a CCNFilterListener
+	 * @throws IOException 
+	 */
+	public void setInterestFilter(Object caller, ContentName filter, CCNFilterListener callbackListener) throws IOException {
+		setInterestFilter(caller, filter, callbackListener, null);
+	}
+
+
+	/**
+	 * Register a standing interest filter with callback to receive any 
+	 * matching interests seen. Any interests whose prefix completely matches "filter" will
+	 * be delivered to the listener. Also if this filter matches no currently registered
+	 * prefixes, register its prefix with ccnd.
+	 *
+	 * @param caller 	must not be null
+	 * @param filter	ContentName containing prefix of interests to match
+	 * @param callbackListener a CCNFilterListener
+	 * @param registrationFlags to use for this registration.
+	 * @throws IOException 
+	 */
+	public void setInterestFilter(Object caller, ContentName filter, CCNFilterListener callbackListener,
+			Integer registrationFlags) throws IOException {
+
+		if( Log.isLoggable(Log.FAC_NETMANAGER, Level.FINE) )
+			Log.fine(Log.FAC_NETMANAGER, "setInterestFilter: {0}", filter);
+		if ((null == _keyManager) || (!_keyManager.initialized() || (null == _keyManager.getDefaultKeyID()))) {
+			Log.warning(Log.FAC_NETMANAGER, "Cannot set interest filter -- key manager not ready!");
+			throw new IOException("Cannot set interest filter -- key manager not ready!");
+		}
+		// TODO - use of "caller" should be reviewed - don't believe this is currently serving
+		// serving any useful purpose.
+		setupTimers();
+		ForwardingEntry entry = null;
+		if (_usePrefixReg) {
+			try {
+				if (null == _prefixMgr) {
+					_prefixMgr = new PrefixRegistrationManager(this);
+				}
+				synchronized(_registeredPrefixes) {
+					RegisteredPrefix oldPrefix = getRegisteredPrefix(filter);
+					if (null != oldPrefix)
+						oldPrefix._refCount++;
+					else {
+						if (null == registrationFlags) {
+							entry = _prefixMgr.selfRegisterPrefix(filter);
+						} else {
+							entry = _prefixMgr.selfRegisterPrefix(filter, null, registrationFlags, Integer.MAX_VALUE);
+						}
+						RegisteredPrefix newPrefix = new RegisteredPrefix(entry);
+						_registeredPrefixes.put(filter, newPrefix);
+						// FIXME: The lifetime of a prefix is returned in seconds, not milliseconds.  The refresh code needs
+						// to understand this.  This isn't a problem for now because the lifetime we request when we register a 
+						// prefix we use Integer.MAX_VALUE as the requested lifetime.
+						if( Log.isLoggable(Log.FAC_NETMANAGER, Level.FINE) )
+							Log.fine(Log.FAC_NETMANAGER, "setInterestFilter: entry.lifetime: " + entry.getLifetime() + " entry.faceID: " + entry.getFaceID());
+					}
+				}
+			} catch (CCNDaemonException e) {
+				Log.warning(Log.FAC_NETMANAGER, "setInterestFilter: unexpected CCNDaemonException: " + e.getMessage());
+				throw new IOException(e.getMessage());
+			}
+		}
+
+		Filter newOne = new Filter(this, filter, callbackListener, caller);
+		synchronized (_myFilters) {
+			_myFilters.add(filter, newOne);
+		}
+	}
+
+	/**
+	 * Unregister a standing interest filter
+	 *
+	 * @param caller 	must not be null
+	 * @param filter	currently registered filter
+	 * @param callbackListener	the CCNFilterListener registered to it
+	 */
+	public void cancelInterestFilter(Object caller, ContentName filter, CCNFilterListener callbackListener) {
+		// TODO - use of "caller" should be reviewed - don't believe this is currently serving
+		// serving any useful purpose.
+		if( Log.isLoggable(Log.FAC_NETMANAGER, Level.FINE) )
+			Log.fine(Log.FAC_NETMANAGER, "cancelInterestFilter: {0}", filter);
+		Filter newOne = new Filter(this, filter, callbackListener, caller);
+		Entry<Filter> found = null;
+		synchronized (_myFilters) {
+			found = _myFilters.remove(filter, newOne);
+		}
+		if (null != found) {
+			Filter thisOne = found.value();
+			thisOne.invalidate();
+			if (_usePrefixReg) {
+				// Deregister it with ccnd only if the refCount would go to 0
+				synchronized (_registeredPrefixes) {
+					RegisteredPrefix prefix = getRegisteredPrefix(filter);
+					if (null == prefix || prefix._refCount <= 1) {
+						_registeredPrefixes.remove(filter);
+						ForwardingEntry entry = prefix._forwarding;
+						if (!entry.getPrefixName().equals(filter)) {
+							Log.severe(Log.FAC_NETMANAGER, "cancelInterestFilter filter name {0} does not match recorded name {1}", filter, entry.getPrefixName());
+						}
+						try {
+							if (null == _prefixMgr) {
+								_prefixMgr = new PrefixRegistrationManager(this);
+							}
+							_prefixMgr.unRegisterPrefix(filter, entry.getFaceID());
+						} catch (CCNDaemonException e) {
+							Log.warning(Log.FAC_NETMANAGER, "cancelInterestFilter failed with CCNDaemonException: " + e.getMessage());
+						}
+					} else
+						prefix._refCount--;
+				}
+			}
+		}
+	}
+
+	/**
+	 * Merge prefixes so we only add a new one when it doesn't have a
+	 * common ancestor already registered.
+	 * 
+	 * @param prefix
+	 * @return prefix that incorporates or matches this one or null if none found
+	 */
+	protected RegisteredPrefix getRegisteredPrefix(ContentName prefix) {
+		for (ContentName name: _registeredPrefixes.keySet()) {
+			if (name.equals(prefix) || name.isPrefixOf(prefix))
+				return _registeredPrefixes.get(name);		
+		}
+		return null;
+	}
+
+	protected void write(ContentObject data) throws ContentEncodingException {
+		WirePacket packet = new WirePacket(data);
+		writeInner(packet);
+		if( Log.isLoggable(Log.FAC_NETMANAGER, Level.FINEST) )
+			Log.finest(Log.FAC_NETMANAGER, "Wrote content object: {0}", data.name());
+	}
+
+	/**
+	 * Don't do this unless you know what you are doing!
+	 * @param interest
+	 * @throws ContentEncodingException
+	 */
+	public void write(Interest interest) throws ContentEncodingException {
+		WirePacket packet = new WirePacket(interest);
+		writeInner(packet);
+	}
+
+	// DKS TODO unthrown exception
+	private void writeInner(WirePacket packet) throws ContentEncodingException {
+		try {
+			byte[] bytes = packet.encode();
+			ByteBuffer datagram = ByteBuffer.wrap(bytes);
+			synchronized (_channel) {
+				int result = _channel.write(datagram);
+				if( Log.isLoggable(Log.FAC_NETMANAGER, Level.FINEST) )
+					Log.finest(Log.FAC_NETMANAGER, "Wrote datagram (" + datagram.position() + " bytes, result " + result + ")");
+				if (null != _tapStreamOut) {
+					try {
+						_tapStreamOut.write(bytes);
+					} catch (IOException io) {
+						Log.warning(Log.FAC_NETMANAGER, "Unable to write packet to tap stream for debugging");
+					}
+				}
+			}
+		} catch (IOException io) {
+			// We do not see errors on send typically even if 
+			// agent is gone, so log each but do not track
+			Log.warning(Log.FAC_NETMANAGER, "Error sending packet: " + io.toString());
+		}
+	}
+
+	/**
+	 * Pass things on to the network stack.
+	 * @throws IOException 
+	 */
+	private InterestRegistration registerInterest(InterestRegistration reg) throws IOException {
+		// Add to standing interests table
+		setupTimers();
+		if( Log.isLoggable(Log.FAC_NETMANAGER, Level.FINEST) )
+			Log.finest(Log.FAC_NETMANAGER, "registerInterest for {0}, and obj is " + _myInterests.hashCode(), reg.interest.name());
+		synchronized (_myInterests) {
+			_myInterests.add(reg.interest, reg);
+		}
+		return reg;
+	}
+
+	private void unregisterInterest(Object caller, Interest interest, CCNInterestListener callbackListener) {
+		InterestRegistration reg = new InterestRegistration(this, interest, callbackListener, caller);
+		unregisterInterest(reg);
+	}
+
+	/**
+	 * @param reg - registration to unregister
+	 * 
+	 * Important Note: This can indirectly need to obtain the lock for "reg" with the lock on
+	 * "myInterests" held.  Therefore it can't be called when holding the lock for "reg".
+	 */
+	private void unregisterInterest(InterestRegistration reg) {
+		synchronized (_myInterests) {
+			Entry<InterestRegistration> found = _myInterests.remove(reg.interest, reg);
+			if (null != found) {
+				found.value().invalidate();
+			}
+		}		
+	}
+
+	/**
+	 * Thread method: this thread will handle reading datagrams and 
+	 * starts threads to dispatch data to handlers registered for it.
+	 */
+	public void run() {
+		if (! _run) {
+			Log.warning(Log.FAC_NETMANAGER, "CCNNetworkManager run() called after shutdown");
+			return;
+		}
+		//WirePacket packet = new WirePacket();
+		if( Log.isLoggable(Level.INFO) )
+			Log.info("CCNNetworkManager processing thread started for port: " + _localPort);
+		while (_run) {
+			try {
+				XMLEncodable packet = _channel.getPacket();
+				if (null == packet) {
+					continue;
+				}
+				
+				if (packet instanceof ContentObject) {
+					ContentObject co = (ContentObject)packet;
+					if( Log.isLoggable(Level.FINER) )
+						Log.finer("Data from net for port: " + _localPort + " {0}", co.name());
+
+					//	SystemConfiguration.logObject("Data from net:", co);
+
+					deliverData(co);
+					// External data never goes back to network, never held onto here
+					// External data never has a thread waiting, so no need to release sema
+				} else if (packet instanceof Interest) {
+					Interest interest = (Interest)	packet;
+					if( Log.isLoggable(Level.FINEST) )
+						Log.finest("Interest from net for port: " + _localPort + " {0}", interest);
+					InterestRegistration oInterest = new InterestRegistration(this, interest, null, null);
+					deliverInterest(oInterest);
+					// External interests never go back to network
+				} // for interests
+			} catch (Exception ex) {
+				Log.severe(Log.FAC_NETMANAGER, "Processing thread failure (UNKNOWN): " + ex.getMessage() + " for port: " + _localPort);
+                Log.warningStackTrace(ex);
+			}
+		}
+
+		_threadpool.shutdown();
+		Log.info(Log.FAC_NETMANAGER, "Shutdown complete for port: " + _localPort);
+	}
+
+	/**
+	 * Internal delivery of interests to pending filter listeners
+	 * @param ireg
+	 */
+	protected void deliverInterest(InterestRegistration ireg) {
+		// Call any listeners with matching filters
+		synchronized (_myFilters) {
+			for (Filter filter : _myFilters.getValues(ireg.interest.name())) {
+				if (filter.owner != ireg.owner) {
+					if( Log.isLoggable(Log.FAC_NETMANAGER, Level.FINER) )
+						Log.finer(Log.FAC_NETMANAGER, "Schedule delivery for interest: {0}", ireg.interest);
+					if (filter.add(ireg.interest))
+						_threadpool.execute(filter);
+				}
+			}
+		}
+	}
+
+	/**
+	 *  Deliver data to blocked getters and registered interests
+	 * @param co
+	 */
+	protected void deliverData(ContentObject co) {
+		synchronized (_myInterests) {
+			for (InterestRegistration ireg : _myInterests.getValues(co)) {
+				if (ireg.add(co)) { // this is a copy of the data
+					_threadpool.execute(ireg);
+				}
+			}
+		}
+	}
+
+	protected PublisherPublicKeyDigest fetchCCNDId(CCNNetworkManager mgr, KeyManager keyManager) throws IOException {
+		try {
+			ContentName serviceKeyName = new ContentName(ServiceDiscoveryProfile.localServiceName(ServiceDiscoveryProfile.CCND_SERVICE_NAME), KeyProfile.KEY_NAME_COMPONENT);
+			Interest i = new Interest(serviceKeyName);
+			i.scope(1);
+			ContentObject c = mgr.get(i, SystemConfiguration.CCNDID_DISCOVERY_TIMEOUT);
+			if (null == c) {
+				String msg = ("fetchCCNDId: ccndID discovery failed due to timeout.");
+				Log.severe(Log.FAC_NETMANAGER, msg);
+				throw new IOException(msg);
+			}
+			PublisherPublicKeyDigest sentID = c.signedInfo().getPublisherKeyID();
+
+			// TODO: This needs to be fixed once the KeyRepository is fixed to provide a KeyManager
+			if (null != keyManager) {
+				ContentVerifier v = new ContentObject.SimpleVerifier(sentID, keyManager);
+				if (!v.verify(c)) {
+					String msg = ("fetchCCNDId: ccndID discovery reply failed to verify.");
+					Log.severe(Log.FAC_NETMANAGER, msg);
+					throw new IOException(msg);
+				}
+			} else {
+				Log.severe(Log.FAC_NETMANAGER, "fetchCCNDId: do not have a KeyManager. Cannot verify ccndID.");
+				return null;
+			}
+			return sentID;
+		} catch (InterruptedException e) {
+			Log.warningStackTrace(e);
+			throw new IOException(e.getMessage());
+		} catch (IOException e) {
+			String reason = e.getMessage();
+			Log.warningStackTrace(e);
+			String msg = ("fetchCCNDId: Unexpected IOException in ccndID discovery Interest reason: " + reason);
+			Log.severe(Log.FAC_NETMANAGER, msg);
+			throw new IOException(msg);
+		}
+	} /* PublisherPublicKeyDigest fetchCCNDId() */
+
+	/**
+	 * Reregister all current prefixes with ccnd after ccnd goes down and then comes back up
+	 * @throws IOException 
+	 */
+	private void reregisterPrefixes() throws IOException {
+		TreeMap<ContentName, RegisteredPrefix> newPrefixes = new TreeMap<ContentName, RegisteredPrefix>();
+		try {
+			synchronized (_registeredPrefixes) {
+				for (ContentName prefix : _registeredPrefixes.keySet()) {
+					ForwardingEntry entry = _prefixMgr.selfRegisterPrefix(prefix);
+					RegisteredPrefix newPrefixEntry = new RegisteredPrefix(entry);
+					newPrefixEntry._refCount = _registeredPrefixes.get(prefix)._refCount;
+					newPrefixes.put(prefix, newPrefixEntry);
+				}
+				_registeredPrefixes.clear();
+				_registeredPrefixes.putAll(newPrefixes);
+			}
+		} catch (CCNDaemonException cde) {
+			_channel.close();
+		}
+	}	
+}
+
+