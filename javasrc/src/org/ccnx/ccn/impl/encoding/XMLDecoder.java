--- conflicted
+++ resolved
@@ -303,14 +303,10 @@
 	 * decode.
 	 * @return returns the removed dictionary
 	 */
-<<<<<<< HEAD
 	public XMLDictionary popXMLDictionary();
-=======
-	public BinaryXMLDictionary popXMLDictionary();
 	
 	/**
 	 * Get the decoder's input stream - needed for error recovery
 	 */
 	public InputStream getInputStream();
->>>>>>> 0f1ce5d4
 }