/*
 * Part of the CCNx Java Library.
 *
 * Copyright (C) 2008, 2009, 2010, 2011 Palo Alto Research Center, Inc.
 *
 * This library is free software; you can redistribute it and/or modify it
 * under the terms of the GNU Lesser General Public License version 2.1
 * as published by the Free Software Foundation. 
 * This library is distributed in the hope that it will be useful,
 * but WITHOUT ANY WARRANTY; without even the implied warranty of
 * MERCHANTABILITY or FITNESS FOR A PARTICULAR PURPOSE. See the GNU
 * Lesser General Public License for more details. You should have received
 * a copy of the GNU Lesser General Public License along with this library;
 * if not, write to the Free Software Foundation, Inc., 51 Franklin Street,
 * Fifth Floor, Boston, MA 02110-1301 USA.
 */

package org.ccnx.ccn.impl.repo;

import java.io.IOException;
import java.security.PublicKey;
import java.util.ArrayList;
import java.util.Iterator;
import java.util.Timer;
import java.util.TimerTask;
import java.util.logging.Level;

import org.ccnx.ccn.CCNHandle;
import org.ccnx.ccn.config.SystemConfiguration;
import org.ccnx.ccn.impl.CCNStats;
import org.ccnx.ccn.impl.CCNStats.CCNEnumStats;
import org.ccnx.ccn.impl.CCNStats.CCNStatistics;
import org.ccnx.ccn.impl.CCNStats.CCNEnumStats.IStatsEnum;
import org.ccnx.ccn.impl.support.Log;
import org.ccnx.ccn.io.CCNWriter;
import org.ccnx.ccn.io.content.ContentDecodingException;
import org.ccnx.ccn.io.content.Link;
import org.ccnx.ccn.io.content.PublicKeyObject;
import org.ccnx.ccn.profiles.CommandMarker;
import org.ccnx.ccn.profiles.ccnd.PrefixRegistrationManager;
import org.ccnx.ccn.profiles.nameenum.NameEnumerationResponse;
import org.ccnx.ccn.profiles.nameenum.NameEnumerationResponse.NameEnumerationResponseMessage;
import org.ccnx.ccn.profiles.nameenum.NameEnumerationResponse.NameEnumerationResponseMessage.NameEnumerationResponseMessageObject;
import org.ccnx.ccn.profiles.security.KeyProfile;
import org.ccnx.ccn.protocol.ContentName;
import org.ccnx.ccn.protocol.ContentObject;
import org.ccnx.ccn.protocol.Exclude;
import org.ccnx.ccn.protocol.Interest;
import org.ccnx.ccn.protocol.KeyLocator;
import org.ccnx.ccn.protocol.SignedInfo;
import org.ccnx.ccn.protocol.KeyLocator.KeyLocatorType;

/**
 * High level implementation of repository protocol that
 * can be used by any application to provide repository service. 
 * The application must supply a RepositoryStore instance to take care of actual storage
 * and retrieval, which might use persistent storage or application data structures.
 * 
 * Some notes:
 * We use a policy file to decide which namespaces to save. The policy file
 * is currently parsed within the lower level.
 * 
 * We can't just express an interest in anything that's within the namespaces
 * that we want to save within, because we will keep getting back the same
 * content over and over again if we do that. Instead the clients trigger a
 * write to the repository by expressing an interest in contentName +
 * "write_marker" (CCNBase.REPO_START_WRITE). When we see this we write back
 * some information then express an interest in the contentName without the
 * "write_marker" to get the initial block, then express interest in blocks
 * after the initial block for this particular write.
 */

public class RepositoryServer implements CCNStatistics {
	private final int REPO_PREFIX_FLAGS = PrefixRegistrationManager.DEFAULT_SELF_REG_FLAGS 
				+ PrefixRegistrationManager.CCN_FORW_TAP;
	private RepositoryStore _repo = null;
	private CCNHandle _handle = null;
	private ArrayList<ContentName> _repoFilters = new ArrayList<ContentName>();
	private ArrayList<RepositoryDataListener> _currentListeners = new ArrayList<RepositoryDataListener>();
	private Exclude _markerFilter;
	private CCNWriter _writer;
	private boolean _pendingNameSpaceChange = false;
	private int _windowSize = SystemConfiguration.PIPELINE_SIZE;
	private int _ephemeralFreshness = FRESHNESS;
	private RepositoryDataHandler _dataHandler;
	private ContentName _responseName = null;
	
	public static final int PERIOD = 2000; // period for interest timeout check in ms.
	public static final int THREAD_LIFE = 8;	// in seconds
	//public static final int WINDOW_SIZE = 4;
	public static final int FRESHNESS = 4;	// in seconds
		
	protected Timer _periodicTimer = null;
	protected RepositoryInterestHandler _iHandler = null;
	
	private class InterestTimer extends TimerTask {

		public void run() {
			long currentTime = System.currentTimeMillis();
			synchronized (_currentListeners) {
				if (_currentListeners.size() > 0) {
					Iterator<RepositoryDataListener> iterator = _currentListeners.iterator();
					while (iterator.hasNext()) {
						RepositoryDataListener listener = iterator.next();
						if ((currentTime - listener.getTimer()) > SystemConfiguration.MAX_TIMEOUT) {
							synchronized(_repoFilters) {
								listener.cancelInterests();
								iterator.remove();
							}
						}
					}
				}
			
				if (_currentListeners.size() == 0 && _pendingNameSpaceChange) {
					if( Log.isLoggable(Log.FAC_REPO, Level.FINER) )
						Log.finer(Log.FAC_REPO, "InterestTimer - resetting nameSpace");
					try {
						resetNameSpace();
					} catch (IOException e) {
						Log.logStackTrace(Level.WARNING, e);
						e.printStackTrace();
					}
					_pendingNameSpaceChange = false;
					_currentListeners.notify();
				}
			}
		}	
	}

	/**
	 * Constructor.  Note that merely creating an instance does not begin service 
	 * of requests from the network.  For that you must call start().
	 * @param repo the RepositoryStore instance to use for backing storage.
	 * 	The RepositoryServer uses repo.getHandle() to get the handle to use
	 * 	for communication, to make sure that it is sending messages under the
	 * 	identity of the repo.
	 * @throws IOException
	 */
	public RepositoryServer(RepositoryStore repo) throws IOException {
			_repo = repo;
			_handle = repo.getHandle();
			_writer = new CCNWriter(_handle);
			_iHandler = new RepositoryInterestHandler(this);
			
			_responseName = KeyProfile.keyName(null, _handle.keyManager().getDefaultKeyID());

			 // At some point we may want to refactor the code to
			 // write repository info back in a stream.  But for now
			 // we're just doing a simple put and the writer could be
			 // writing anywhere so the simplest thing to do is to just
			 // disable flow control
			_writer.disableFlowControl();

			_dataHandler = new RepositoryDataHandler(this);
			Thread dataHandlerThread = new Thread(_dataHandler, "RepositoryDataHandler");
			dataHandlerThread.start();
	}

	/**
	 * Start serving requests from the network
	 */
	public void start() {
		Log.info(Log.FAC_REPO, "Starting service of repository requests");
		try {
			resetNameSpace();
		} catch (Exception e) {
			Log.logStackTrace(Level.WARNING, e);
			e.printStackTrace();
		}
		
		byte[][]markerOmissions = new byte[2][];
		markerOmissions[0] = CommandMarker.COMMAND_MARKER_REPO_START_WRITE.getBytes();
		markerOmissions[1] = CommandMarker.COMMAND_MARKER_BASIC_ENUMERATION.getBytes();
		_markerFilter = new Exclude(markerOmissions);
		
		_periodicTimer = new Timer(true);
		_periodicTimer.scheduleAtFixedRate(new InterestTimer(), PERIOD, PERIOD);

	}
	
	/**
	 * Stop serving requests
	 */
	public void shutDown() {
		_repo.shutDown();
		
		if( _periodicTimer != null ) {
			synchronized (_currentListeners) {
				if (_currentListeners.size() != 0) {
					_pendingNameSpaceChange = true; // Don't allow any more requests to come in
					boolean interrupted;
					do {
						try {
							interrupted = false;
							_currentListeners.wait();
						} catch (InterruptedException e) {
							interrupted = true;
						}
					} while (interrupted);
				}
				_periodicTimer.cancel();
			}
		}
		
		_dataHandler.shutdown();
		
		try {
			_writer.close();
		} catch (IOException e) {
			e.printStackTrace();
		}
		
		_handle.close();
		
		
	}
	
	/**
	 * In general we need to wait until all sessions are complete before
	 * making a namespace change because it involves changing the filter which
	 * could cut off current sessions in process
	 * @throws IOException 
	 */
	public void resetNameSpaceFromHandler() throws IOException {
		synchronized (_currentListeners) {
			if (_currentListeners.size() == 0)
				resetNameSpace();
			else
				_pendingNameSpaceChange = true;
			if( Log.isLoggable(Log.FAC_REPO, Level.FINER) )
				Log.finer(Log.FAC_REPO, "ResetNameSpaceFromHandler: pendingNameSpaceChange is {0}", _pendingNameSpaceChange);
		}	
	}
	
	private void resetNameSpace() throws IOException {
		synchronized (_repoFilters) {
			ArrayList<ContentName> newIL = new ArrayList<ContentName>();
			synchronized (_repo.getPolicy()) {
				ArrayList<ContentName> newNameSpace = _repo.getNamespace();
				if (newNameSpace == null)
					newNameSpace = new ArrayList<ContentName>();
				ArrayList<ContentName> unMatchedOld = new ArrayList<ContentName>();
				ArrayList<ContentName> unMatchedNew = new ArrayList<ContentName>();
				getUnMatched(_repoFilters, newNameSpace, unMatchedOld, unMatchedNew);
				for (ContentName oldName : unMatchedOld) {
					_handle.unregisterFilter(oldName, _iHandler);
					if( Log.isLoggable(Log.FAC_REPO, Level.INFO) )
						Log.info(Log.FAC_REPO, "Dropping namespace {0}", oldName);
				}
				for (ContentName newName : unMatchedNew) {
<<<<<<< HEAD
					_handle.registerFilter(newName, _iHandler);
=======
					RepositoryInterestHandler iHandler = new RepositoryInterestHandler(this);
					_handle.getNetworkManager().setInterestFilter(_handle, newName, iHandler, REPO_PREFIX_FLAGS);
>>>>>>> 3008bd1a
					if( Log.isLoggable(Log.FAC_REPO, Level.INFO) )
						Log.info(Log.FAC_REPO, "Adding namespace {0}", newName);
					newIL.add((newName));
				}
				_repoFilters = newIL;
			}
		}
	}
	
	/**
	 * Determine changes in the namespace so we can decide what needs to be newly registered
	 * and what should be unregistered. This also checks to see that no names duplicate each other
	 * i.e. if we have /foo and /foo/bar only /foo should be registered for the repo to listen
	 * to.
	 * 
	 * @param oldIn - previously registered names
	 * @param newIn - new names to consider
	 * @param oldOut - previously registered names to deregister
	 * @param newOut - new names which need to be registered
	 */
	@SuppressWarnings("unchecked")
	private void getUnMatched(ArrayList<ContentName> oldIn, ArrayList<ContentName> newIn, 
			ArrayList<ContentName> oldOut, ArrayList<ContentName>newOut) {
		newOut.addAll(newIn);
		for (ContentName ial : oldIn) {
			boolean matched = false;
			for (ContentName name : newIn) {
				if (ial.equals(name)) {
					newOut.remove(name);
					matched = true;
					break;
				}
			}
			if (!matched)
				oldOut.add(ial);
		}
		
		// Make sure no name can be expressed a prefix of another name in the list
		ArrayList<ContentName> tmpOut = (ArrayList<ContentName>)newOut.clone();
		for (ContentName cn : tmpOut) {
			for (ContentName tcn : tmpOut) {
				if (tcn.equals(cn))
					continue;
				if (tcn.isPrefixOf(cn))
					newOut.remove(cn);
				if (cn.isPrefixOf(tcn))
					newOut.remove(tcn);
			}
		}
	}
	
	public CCNHandle getHandle() {
		return _handle;
	}
	
	public RepositoryStore getRepository() {
		return _repo;
	}
	
	public Exclude getExcludes() {
		return _markerFilter;
	}
	
	public CCNWriter getWriter() {
		return _writer;
	}
	
	public ArrayList<RepositoryDataListener> getDataListeners() {
		return _currentListeners;
	}
	
	public ArrayList<ContentName> getFilters() {
		return _repoFilters;
	}
	
	public void addListener(RepositoryDataListener listener) {
		synchronized(_currentListeners) {
			_currentListeners.add(listener);
		}
	}
	
	public boolean getPendingNameSpaceState() {
		return _pendingNameSpaceChange;
	}
	
	public RepositoryDataHandler getDataHandler() {
		return _dataHandler;
	}
	
	public int getWindowSize() {
		return _windowSize;
	}
	
	public int getFreshness() {
		return _ephemeralFreshness;
	}
	
	public ContentName getResponseName() {
		return _responseName;
	}
	
	
	/**
	 * Method to write out name enumeration responses.  This is called directly
	 * to respond to incoming name enumeration interests and can also be called
	 * when a content object is saved in the repo and the interest flag is set
	 * by a previous name enumeration interest where there was not new information
	 * available.
	 * 
	 * @param ner NameEnumerationResponse object to send out
	 * 
	 * @return void
	 */
	public void sendEnumerationResponse(NameEnumerationResponse ner){
		if(ner!=null && ner.getPrefix()!=null && ner.hasNames()){
			NameEnumerationResponseMessageObject neResponseObject = null;
			try{
				if (Log.isLoggable(Log.FAC_REPO, Level.FINER))
					Log.finer(Log.FAC_REPO, "returning names for prefix: {0}", ner.getPrefix());

				if (Log.isLoggable(Log.FAC_REPO, Level.FINER)) {
					for (int x = 0; x < ner.getNames().size(); x++) {
						Log.finer("name: {0}", ner.getNames().get(x));
					}
				}
				if (ner.getTimestamp()==null)
					if (Log.isLoggable(Log.FAC_REPO, Level.INFO))
						Log.info(Log.FAC_REPO, "node.timestamp was null!!!");
				NameEnumerationResponseMessage nem = ner.getNamesForResponse();
				neResponseObject = new NameEnumerationResponseMessageObject(new ContentName(ner.getPrefix(), _responseName.components()), nem, _handle);
				// TODO this is only temporary until flow control issues can
				// be worked out here
				neResponseObject.disableFlowControl();
				neResponseObject.save(ner.getTimestamp());
				if (Log.isLoggable(Log.FAC_REPO, Level.FINER))
					Log.finer(Log.FAC_REPO, "saved collection object: {0}", neResponseObject.getVersionedName());
				return;

			} catch(IOException e){
				if (null != neResponseObject)
					Log.logException("error saving name enumeration response for write out (prefix = "+ner.getPrefix()+" collection name: "+neResponseObject.getVersionedName()+")", e);
				else
					Log.logException("error creating name enumeration response object for write out (prefix = "+ner.getPrefix()+")", e);
			}
		}
	}
	
	/**
	 * Look for unverified keys. Note that we must have already checked to see that the repo has
	 * the content for this target before calling this.
	 * 
	 * @param target
	 * @return new target if we need to verify the target
	 */
	public ContentName getKeyTarget(ContentName target) {
		if (Log.isLoggable(Log.FAC_REPO, Level.FINER))
			Log.finer(Log.FAC_REPO, "Checking for key locators for: {0}", target);
		try {
			ContentObject content = _repo.getContent(new Interest(target));
			return getKeyTargetFromObject(content, target);
		} catch (RepositoryException e) {
			return null;
		}
	}
	
	/**
	 * Look for unverified keys based on content object
	 * 
	 * @param content
	 * @param target
	 * @return
	 * @throws RepositoryException
	 */
	public ContentName getKeyTargetFromObject(ContentObject content, ContentName target) throws RepositoryException {
		SignedInfo si = content.signedInfo();
		KeyLocator locator = si.getKeyLocator();
		if (null == locator)
			return null;
		if (Log.isLoggable(Log.FAC_REPO, Level.FINER))
			Log.finer(Log.FAC_REPO, "Sync: Locator is: {0}", locator);
		if (locator.type() != KeyLocatorType.NAME)
			return null;
		if (PublicKeyObject.isSelfSigned(target, (PublicKey)null, locator))
			return null;
		
		// Here we are sort of mimicking code in PublicKeyCache. Should there be a routine to do
		// this in PublicKeyCache? (it would need to have a generic getter to get the data since
		// here we want to get it directly from the repo. Also I'm ignoring the "retry" code
		// there that does exclusions since I think its wrong, it would be complicated to do it
		// right and its unclear what kind of problem the code is concerned about...
		
		Interest keyInterest = new Interest(locator.name().name(), locator.name().publisher());
		// we could have from 1 (content digest only) to 3 (version, segment, content digest) 
		// additional name components.
		keyInterest.minSuffixComponents(1);
		keyInterest.maxSuffixComponents(3);

		ContentObject keyContent = _repo.getContent(keyInterest);
		if (null == keyContent) {
			if (Log.isLoggable(Log.FAC_REPO, Level.FINER))
				Log.finer(Log.FAC_REPO, "Found key to sync: {0}", locator.name().name());
			return locator.name().name();
		}
		
		return getLinkedKeyTarget(keyContent);
	}
	
	/**
	 * Check whether co is a link and if so find any unsynced link target which is
	 * chained to it. 
	 * 
	 * @param co the ContentObject to test
	 * @return null if no unresolved target, ContentName of unresolved target otherwise
	 * @throws RepositoryException
	 */
	public ContentName getLinkedKeyTarget(ContentObject co) throws RepositoryException {
		while (co.isLink()) {
			Link link = new Link();
			try {
				link.decode(co.content());
				ContentName linkName = link.targetName();
				Interest linkInterest = new Interest(linkName);
				co = _repo.getContent(linkInterest);
				if (null == co) {
					if (Log.isLoggable(Log.FAC_REPO, Level.FINER)) {
						Log.finer(Log.FAC_REPO, "Found linked key to sync: " + linkName);
					}
					return linkName;
				}
			} catch (ContentDecodingException e) {
				Log.warning(Log.FAC_REPO, "Couldn't decode link that is chained to a key locator: {0}", co.name());
				break;
			}
		}
		return null;
	}
	
	public void doSync(Interest interest, Interest readInterest) throws IOException {
		if (Log.isLoggable(Log.FAC_REPO, Level.FINER))
			Log.finer(Log.FAC_REPO, "Repo checked write no content for {0}, starting read", interest.name());
		RepositoryDataListener listener;
		listener = new RepositoryDataListener(interest, readInterest, this);
		addListener(listener);
		listener.getInterests().add(readInterest, null);
		_handle.expressInterest(readInterest, listener);
	}
	
	public Object getStatus(String type) {
		return _repo.getStatus(type);
	}
	
	// ==============================================================
	// Statistics
	
	protected CCNEnumStats<StatsEnum> _stats = new CCNEnumStats<StatsEnum>(StatsEnum.HandleInterest);

	public CCNStats getStats() {
		return _stats;
	}
	
	public enum StatsEnum implements IStatsEnum {
		// ====================================
		// Just edit this list, dont need to change anything else
		
		HandleInterest ("interests", "Number of calls to RepositoryInterestHandler.handleInterest()"),
		HandleInterestErrors ("errors", "Errors in handleInterest()"),
		
		HandleInterestCommands ("interests", "Number of command interests to handleInterest()"),
		
		HandleInterestStartWriteReceived ("interests", "Number of start writes to handleInterest()"),
		HandleInterestStartWriteProcessed ("interests", "Number of start writes processed by handleInterest()"),
		HandleInterestStartWriteIgnored ("interests", "Number of start writes ignored in handleInterest()"),
		HandleInterestStartWriteErrors ("errors", "Error count in startWrite()"),
		
		HandleInterestNameEnumReceived ("interests", "Number of name enums to handleInterest()"),
		HandleInterestNameEnumProcessed ("interests", "Number of name enums processed in handleInterest()"),
		HandleInterestNameEnumIgnored ("interests", "Number of name enums ignored in handleInterest()"),

		HandleInterestCheckedWriteReceived ("interests", "Number of checked write to handleInterest()"),
		HandleInterestCheckedWriteProcessed ("interests", "Number of checked write processed in handleInterest()"),
		HandleInterestCheckedWriteIgnored ("interests", "Number of checked write ignored in handleInterest()"),
		
		HandleInterestBulkImportReceived ("interests", "Number of bulk imports to handleInterest()"),
		HandleInterestBulkImportProcessed ("interests", "Number of bulk imports processed in handleInterest()"),
		HandleInterestBulkImportIgnored ("interests", "Number of bulk imports ignored in handleInterest()"),

		HandleInterestUncategorized ("interests", "Number of uncategorized interests to handleInterest()"),
		HandleInterestDuplicateRequests ("interests", "Number of duplicate interests to handleInterest()"),
		HandleInterestWriteSuspended ("interests", "Number of write suspended interests to handleInterest()"),
		HandleInterestStartWritePolicyHandlers ("responses", "Number of RepositoryPolicyHandler created for StartWrite"),
		HandleInterestStartWriteExpressInterest ("responses", "Number of expressInterests created for StartWrite"),
		HandleInterestNameEnumResponses ("responses", "Number of responses sent for Name Enums"),
		
		HandleContent ("objects", "Calls to ResponsitoryDataListener.handleContent()"),
		HandleContentHandleData ("objects", "Calls to handleData in RepositoryDataListener"),
		HandleContentExpressInterest ("interests", "Number of interests expressed in handleContent()"),
		HandleContentCancelInterest ("interests", "Number of interests cancelled"),
		HandleContentExpressInterestErrors ("errors", "Number of errors expressing interests in handleContent()"),
;


		// ====================================
		// This is the same for every user of IStatsEnum
		
		protected final String _units;
		protected final String _description;
		protected final static String [] _names;

		static {
			_names = new String[StatsEnum.values().length];
			for(StatsEnum stat : StatsEnum.values() )
				_names[stat.ordinal()] = stat.toString();

		}

		StatsEnum(String units, String description) {
			_units = units;
			_description = description;
		}

		public String getDescription(int index) {
			return StatsEnum.values()[index]._description;
		}

		public int getIndex(String name) {
			StatsEnum x = StatsEnum.valueOf(name);
			return x.ordinal();
		}

		public String getName(int index) {
			return StatsEnum.values()[index].toString();
		}

		public String getUnits(int index) {
			return StatsEnum.values()[index]._units;
		}

		public String [] getNames() {
			return _names;
		}
	}
}<|MERGE_RESOLUTION|>--- conflicted
+++ resolved
@@ -248,12 +248,7 @@
 						Log.info(Log.FAC_REPO, "Dropping namespace {0}", oldName);
 				}
 				for (ContentName newName : unMatchedNew) {
-<<<<<<< HEAD
-					_handle.registerFilter(newName, _iHandler);
-=======
-					RepositoryInterestHandler iHandler = new RepositoryInterestHandler(this);
-					_handle.getNetworkManager().setInterestFilter(_handle, newName, iHandler, REPO_PREFIX_FLAGS);
->>>>>>> 3008bd1a
+					_handle.getNetworkManager().setInterestFilter(_handle, newName, _iHandler, REPO_PREFIX_FLAGS);
 					if( Log.isLoggable(Log.FAC_REPO, Level.INFO) )
 						Log.info(Log.FAC_REPO, "Adding namespace {0}", newName);
 					newIL.add((newName));
