--- conflicted
+++ resolved
@@ -417,7 +417,7 @@
 	 * a significant configuration error; we should catch it and signal a RuntimeException
 	 * in one place and let the rest of the code not worry about it.
 	 */
-	public static final String getUTF8StringFromBytes(final byte [] stringBytes) {
+	public static String getUTF8StringFromBytes(byte [] stringBytes) {
 		try {
 			// Version taking a Charset not available till 1.6. 
 			return new String(stringBytes, "UTF-8");
@@ -601,15 +601,10 @@
 	 * Convert a BigEndian byte array in to a long assuming unsigned values.
 	 * No bounds checking is done on the array -- caller should make sure
 	 * it is 8 or fewer bytes.
-<<<<<<< HEAD
-	 */
-	public static long byteArrayToUnsignedLong(final byte [] src) {
-=======
 	 * 
 	 * Should operate like BigInteger(1, bytes).longValue().
 	 */
 	public final static long byteArrayToUnsignedLong(final byte [] src) {
->>>>>>> 8295f6e6
 		long value = 0;
 		for(int i = 0; i < src.length; i++) {
 			value = value << 8;
@@ -621,12 +616,6 @@
 	}
 	
 	/**
-<<<<<<< HEAD
-	 * Convert a long value to a Big Endian byte array.  Assume
-	 * the long is not signed.
-	 */
-	public static byte [] unsignedLongToByteArray(final long value) {
-=======
 	 * Like byteArrayToUnsignedLong, excpet we begin at byte position @start, not
 	 * at position 0.  This is commonly used to skip the 1st byte of a CommandMarker.
 	 * If @start is 0, works exactly like byteArrayToUnsignedLong(src).
@@ -671,7 +660,6 @@
 		}
 
 		
->>>>>>> 8295f6e6
 		byte [] out = null;
 		int offset = -1;
 		for(int i = 7; i >=0; --i) {
@@ -680,12 +668,6 @@
 				out = new byte[i+1];
 				offset = i;
 			}
-<<<<<<< HEAD
-			out[ offset - i ] = b;
-		}
-		return out;
-	}
-=======
 			if( out != null )
 				out[ offset - i ] = b;
 		}
@@ -739,5 +721,4 @@
 		return out;
 	}
 
->>>>>>> 8295f6e6
 }