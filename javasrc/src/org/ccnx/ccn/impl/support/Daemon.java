/*
 * Part of the CCNx Java Library.
 *
 * Copyright (C) 2008, 2009, 2010, 2011 Palo Alto Research Center, Inc.
 *
 * This library is free software; you can redistribute it and/or modify it
 * under the terms of the GNU Lesser General Public License version 2.1
 * as published by the Free Software Foundation. 
 * This library is distributed in the hope that it will be useful,
 * but WITHOUT ANY WARRANTY; without even the implied warranty of
 * MERCHANTABILITY or FITNESS FOR A PARTICULAR PURPOSE. See the GNU
 * Lesser General Public License for more details. You should have received
 * a copy of the GNU Lesser General Public License along with this library;
 * if not, write to the Free Software Foundation, Inc., 51 Franklin Street,
 * Fifth Floor, Boston, MA 02110-1301 USA.
 */

package org.ccnx.ccn.impl.support;

import java.io.File;
import java.io.FileInputStream;
import java.io.FileNotFoundException;
import java.io.FileOutputStream;
import java.io.IOException;
import java.io.InputStream;
import java.io.ObjectInputStream;
import java.io.ObjectOutputStream;
import java.io.Serializable;
import java.rmi.NoSuchObjectException;
import java.rmi.Remote;
import java.rmi.RemoteException;
import java.rmi.server.RemoteObject;
import java.rmi.server.UnicastRemoteObject;
import java.util.ArrayList;
import java.util.Date;
import java.util.Timer;
import java.util.TimerTask;
import java.util.logging.Level;

import org.ccnx.ccn.config.SystemConfiguration;
import org.ccnx.ccn.config.SystemConfiguration.DEBUGGING_FLAGS;
import org.ccnx.ccn.impl.CCNNetworkManager;


/**
 * Implements command line daemon functionality. In the normal case a daemon is started up and then runs in
 * the background after the starting process exits. An RMI file is created to allow outside processes to
 * communicate with the daemon to "signal" it or stop it.<p>
 * 
 * Daemons have several modes as seen below:
 * 
 * <pre>
 * MODE_START - used to start a daemon which will be run in the background
 * MODE_STOP  - used to stop a daemon currently running in the background
 * MODE_INTERACTIVE - used to run a daemon interactively rather than in the background
 * MODE_DAEMON - a daemon started up by a "starter" is started in MODE_DAEMON.
 * MODE_SIGNAL - used to signal a daemon from outside to get the daemon to perform implementation defined
 * 			     services
 * </pre>
 */
public class Daemon {

	protected enum Mode {MODE_UNKNOWN, MODE_START, MODE_STOP, MODE_INTERACTIVE, MODE_DAEMON, MODE_SIGNAL};

	protected static Daemon _daemon;
	protected String _daemonName = null;
	protected static DaemonListenerClass _daemonListener = null;
	protected boolean _interactive = false;
	protected String _pid;
	
	// TODO maybe this doesn't belong here
	public static final String PROP_JAVA_LIBRARY_PATH ="java.library.path";
	
	public static final String PROP_DAEMON_MEMORY = "ccn.daemon.memory";
	public static final String PROP_DAEMON_DEBUG_PORT = "ccn.daemon.debug";
	public static final String PROP_DAEMON_OUTPUT = "ccn.daemon.output";
	public static final String PROP_DAEMON_PROFILE = "ccn.daemon.profile";
	public static final String PROP_DAEMON_DEBUG_SUSPEND = "ccn.daemon.debug.suspend";
	public static final String PROP_DAEMON_DEBUG_NOSHARE = "ccn.daemon.debug.noshare";
	public static final String PROP_DAEMON_CHECK_JNI = "ccn.daemon.check.jni";
	
	public static final String DEFAULT_OUTPUT_STREAM = "/dev/null";
	
	/**
	 * Interface describing the RMI server object sitting inside
	 * the daemon 
	 */
	public interface DaemonListener extends Remote {
		public String startLoop() throws RemoteException; // returns pid
		public void shutDown() throws RemoteException;
		public boolean signal(String name) throws RemoteException;
		public Object status(String name) throws RemoteException;
	}
	
	public class StopTimer extends TimerTask {
		private String _daemonName;
		private String _pid;
		
		private StopTimer(String daemonName, String pid) {
			_daemonName = daemonName;
			_pid = pid;
		}

		@Override
		public void run() {
			System.out.println("Attempt to contact daemon " + _daemonName + " timed out");
			Log.info("Attempt to contact daemon " + _daemonName + " timed out");
			try {
				cleanupDaemon(_daemonName, _pid);
			} catch (IOException e) {
				Log.logStackTrace(Level.WARNING, e);
			}
			System.exit(1);
		}
		
	}
	
	/**
	 * Stop ccnd on exit from daemon
	 */
	protected class ShutdownHook extends Thread {
		public void run() {
			try {
				_daemon.rmRMIFile(SystemConfiguration.getPID());
			} catch (IOException e) {}
		}
	}
<<<<<<< HEAD
	
	/**
	 * The thread that runs inside the daemon, doing work
	 */
	protected static class WorkerThread extends Thread implements Serializable {

		private static final long serialVersionUID = -4969812722104756329L;
		boolean _keepGoing;
		String _daemonName;

		protected WorkerThread(String daemonName) {
			_daemonName = daemonName;
		}

		public void run() {
			_keepGoing = true;		

			System.out.println("Initializing daemon thread " + new Date().toString() +".");
			Log.info("Initializing daemon thread " + new Date().toString() +".");

			initialize();
			
			System.out.println("Daemon thread started " + new Date().toString() +".");
			Log.info("Daemon thread started " + new Date().toString() +".");

			do {

				try {
					work();
				} catch (Exception e) {
					Log.warning("Error in daemon thread: " + e.getMessage());
					Log.warningStackTrace(e);
				}

				if (_keepGoing) {
					try {
						Thread.sleep(10000);
					} catch (InterruptedException e) {}
				}
			} while (_keepGoing);

			// ok, we were asked to shut down
			System.out.println("Shutting down the daemon.");	
			Log.info("Shutting down the daemon.");	

			try {
				UnicastRemoteObject.unexportObject(_daemonListener, true);
			} catch (NoSuchObjectException e) {
			}

			getRMIFile(_daemonName, SystemConfiguration.getPID()).delete();		
		}			

		public void shutDown() {
			_keepGoing = false;
			finish();
			interrupt();
		}
		
		/**
		 * Specialized by subclasses, called by worker thread.
		 *
		 */
		public void work() {
			Log.info("Should not be here, in WorkerThread.work().");			
		}
		public void initialize() {
			Log.info("Should not be here, in WorkerThread.initialize().");
		}
		public void finish() {
			Log.info("Should not be here, in WorkerThread.finish().");
		}
		public void waitForStart() {
			Log.info("Should not be here, in waitForStart().");
		}
		public boolean signal(String name) {
			Log.info("Should not be here, in WorkerThread.signal().");
			return false;			
=======
	
	/**
	 * The thread that runs inside the daemon, doing work
	 */
	protected static class WorkerThread extends Thread implements Serializable {

		private static final long serialVersionUID = -4969812722104756329L;
		boolean _keepGoing;
		String _daemonName;

		protected WorkerThread(String daemonName) {
			_daemonName = daemonName;
		}

		public void run() {
			_keepGoing = true;		

			System.out.println("Initializing daemon thread " + new Date().toString() +".");
			Log.info("Initializing daemon thread " + new Date().toString() +".");

			initialize();
			
			System.out.println("Daemon thread started " + new Date().toString() +".");
			Log.info("Daemon thread started " + new Date().toString() +".");

			do {

				try {
					work();
				} catch (Exception e) {
					Log.warning("Error in daemon thread: " + e.getMessage());
					Log.warningStackTrace(e);
				}

				if (_keepGoing) {
					try {
						Thread.sleep(10000);
					} catch (InterruptedException e) {}
				}
			} while (_keepGoing);

			// ok, we were asked to shut down
			System.out.println("Shutting down the daemon.");	
			Log.info("Shutting down the daemon.");	

			try {
				UnicastRemoteObject.unexportObject(_daemonListener, true);
			} catch (NoSuchObjectException e) {
			}

			getRMIFile(_daemonName, SystemConfiguration.getPID()).delete();		
			System.exit(0);
		}			

		public void shutDown() {
			_keepGoing = false;
			finish();
			interrupt();
		}
		
		/**
		 * Specialized by subclasses, called by worker thread.
		 *
		 */
		public void work() {
			Log.info("Should not be here, in WorkerThread.work().");			
		}
		public void initialize() {
			Log.info("Should not be here, in WorkerThread.initialize().");
		}
		public void finish() {
			Log.info("Should not be here, in WorkerThread.finish().");
		}
		public boolean signal(String name) {
			Log.info("Should not be here, in WorkerThread.signal().");
			return false;			
>>>>>>> 4fda8fed
		}
		public Object status(String name) {
			return null;		// We don't require implementers to implement this
		}

	}

	protected static class DaemonListenerClass extends UnicastRemoteObject implements DaemonListener {

		private static final long serialVersionUID = -9217344397211709762L;
		protected WorkerThread _daemonThread;

		public DaemonListenerClass(WorkerThread daemonThread) throws RemoteException {
			_daemonThread = daemonThread;
		}

		public void shutDown() throws RemoteException {
			_daemonThread.shutDown();			
		}

		public String startLoop() throws RemoteException {

			System.out.println("Starting the daemon loop.");
			Log.info("Starting the daemon loop.");

			try {
				_daemonThread.start();

				String pid = SystemConfiguration.getPID();
				if (null != SystemConfiguration.getPID()) {
					// PID is available on this platform and we have the startLoop() 
					// invocation so we can rename our RMI file and send PID back to controller.
					renameRMIFile(_daemonThread._daemonName, pid);
				}
				return pid;

			} catch(Exception e) {
				throw new RemoteException(e.getMessage(), e);
			}
		}

		public boolean signal(String name) throws RemoteException {
			Log.info("Signal " + name);
			try {
				return _daemonThread.signal(name);
			} catch (Exception e) {
				throw new RemoteException(e.getMessage(), e);
			}
		}

		public Object status(String name) throws RemoteException {
			Log.info("Status " + name);
			try {
				return _daemonThread.status(name);
			} catch (Exception e) {
				throw new RemoteException(e.getMessage(), e);
			}
		}
	}
	
	public Daemon() {_daemonName = "namelessDaemon";}
	
	public String daemonName() { return _daemonName; }
	
	public void setPid(String pid) {
		_pid = pid;
	}
	
	public String getPid() {
		return _pid;
	}
	
	/**
	 * Overridden by subclasses.
	 *
	 */
	protected void usage() {
		try {
			System.out.println("usage: " + this.getClass().getName() + " -start | -stop <pid> | -interactive | -signal <name> <pid>");
		} catch (Exception e) {
			e.printStackTrace();
		}
		System.exit(0);
	}
	
	/**
	 * Overridden by subclasses
	 */
	protected void initialize(String[] args, Daemon daemon) {
		System.out.println("Unknown option " + args[1]);
		daemon.usage();
	}

	/**
	 * overridden by subclasses to make right type of thread.
	 * @return
	 */
	protected WorkerThread createWorkerThread() {
		return new WorkerThread(daemonName());
	}
	
	protected static void setupRemoteAccess(Daemon daemon, WorkerThread wt) throws IOException {
		if (wt == null)
			wt = daemon.createWorkerThread();
		_daemonListener = new DaemonListenerClass(wt);

		Remote stub = RemoteObject.toStub(_daemonListener);		

		File tempFile = getRMITempFile(daemon.daemonName());

		ObjectOutputStream out = new ObjectOutputStream(new FileOutputStream(tempFile));
		try {
			out.writeObject(stub);
			out.flush();
		} finally {
			out.close();
		}
		
		// always use name without PID at first, will rename
		// when startloop() message comes along.  This allows
		// the controlling starter process to communicate
		// without needing the pid of the child, though it
		// does limit the spawn rate
		// this is atomic
		tempFile.renameTo(getRMIFile(daemon.daemonName(), null));
		
		Runtime.getRuntime().addShutdownHook(daemon.new ShutdownHook());
	}

	private static void startDaemon(String daemonName, String daemonClass, String args[]) throws IOException, ClassNotFoundException {

		String mypid = SystemConfiguration.getPID();
		if (null == mypid) {
			// PID unavailable on this platform so we are restricted
			// to a single instance per daemon name
			if (getRMIFile(daemonName, null).exists()) {
				System.out.println("Daemon already running. Use '" + daemonName + " -stop' to kill the daemon.");
				return;
			}
		} // else it doesn't matter if one is running we may start another
		
		ArrayList<String> argList = new ArrayList<String>();

		argList.add("java");
		String classPath = System.getProperty("java.class.path");
		String [] directories = null;
		String sep = null;
		if (classPath.contains(":")) {
			sep = ":";
			directories = classPath.split(":");
		} else if (classPath.contains(";")) {
			sep = ";"; // do we need to escape?
			directories = classPath.split(";");
		}
		StringBuffer cp = new StringBuffer(
							((null != directories) &&
							  (directories.length > 0)) ?
									  directories[0] : "");
		if (null != directories) {
			for (int i=1; i < directories.length; ++i) {
				cp.append(sep);
				cp.append(directories[i]);
			}
		}
		
	    /**
	     * Add properties
	     * TODO - we might want to add them all but for now these are
	     * the critical ones
	     */
		String libPath = System.getProperty(PROP_JAVA_LIBRARY_PATH);
		if (libPath != null) {
			argList.add("-D" + PROP_JAVA_LIBRARY_PATH + "=" + libPath);
		}
		String portval = System.getProperty(CCNNetworkManager.PROP_AGENT_PORT);
		if (portval != null) {
			argList.add("-D" + CCNNetworkManager.PROP_AGENT_PORT + "=" + portval);
		}
		String memval = System.getProperty(PROP_DAEMON_MEMORY);
		if (memval != null)
			argList.add("-Xmx" + memval);
		String debugFlagVal = System.getProperty(SystemConfiguration.DEBUG_FLAG_PROPERTY);
		if (debugFlagVal != null)
			argList.add("-D" + SystemConfiguration.DEBUG_FLAG_PROPERTY + "=" + debugFlagVal);
		String debugDirVal = System.getProperty(SystemConfiguration.DEBUG_DATA_DIRECTORY_PROPERTY);
		if (debugDirVal != null) 
			argList.add("-D" + SystemConfiguration.DEBUG_DATA_DIRECTORY_PROPERTY + "=" + debugDirVal);
		
		String suspend = System.getProperty(PROP_DAEMON_DEBUG_SUSPEND);
		String doSuspend = suspend == null ? "n" : "y";
		String debugPort = System.getProperty(PROP_DAEMON_DEBUG_PORT);
		if (debugPort != null) {
			argList.add("-Xrunjdwp:transport=dt_socket,address=" + debugPort + ",server=y,suspend=" + doSuspend);
		} else if (doSuspend.equals("y"))
			Log.info("Suspend requested without debug attach");
		
		String unshared = System.getProperty(PROP_DAEMON_DEBUG_NOSHARE);
		if (null != unshared)
			argList.add("-Xshare:off");
		
		String checkJNI = System.getProperty(PROP_DAEMON_CHECK_JNI);
		if (null != checkJNI)
			argList.add("-Xcheck:jni");
		
		String profileInfo = System.getProperty(PROP_DAEMON_PROFILE);
		if (profileInfo != null) {
			argList.add(profileInfo);
		}
		
		argList.add("-cp");
		argList.add(cp.toString());

		argList.add(daemonClass);
		argList.add("-daemon");
		for (int i=1; i < args.length; ++i) {
			argList.add(args[i]);
		}

		String cmd = "";
		for (String arg : argList) {
			cmd += arg +  " ";
		}
		
		if (SystemConfiguration.checkDebugFlag(DEBUGGING_FLAGS.DUMP_DAEMONCMD)) {
			FileOutputStream fos = new FileOutputStream("daemon_cmd.txt");
			try {
				fos.write(cmd.getBytes());
				fos.flush();
			} finally {
				fos.close();
			}
		}
		
		// Now actually start the daemon
		String outputFile = System.getProperty(PROP_DAEMON_OUTPUT);
		boolean doAppend = true;
		DaemonOutput output = null;

		Log.info("Starting daemon with command line: " + cmd);
		
		ProcessBuilder pb = new ProcessBuilder(argList);
		pb.redirectErrorStream(true);
		if (null != outputFile) {
			doAppend = false;
		}
		
		Process child = pb.start();
		
		if (null != outputFile) {
			FileOutputStream fos = new FileOutputStream(outputFile, doAppend);
			output = new DaemonOutput(child.getInputStream(), fos);
		}
		
		// Initial RMI file never named with PID to permit
		// us to read it without knowing PID.  After 
		// daemon operation is started below the file 
		// will be renamed with PID if possible
		// TODO - does this loop really make sense? Shouldn't the name change happen quickly or not at all?
		while (!getRMIFile(daemonName, null).exists()) {
			InputStream childMsgs = null;
			try {
				Thread.sleep(1000);
				
				try {
					if (null == outputFile) {
						childMsgs = child.getInputStream();
					} else
						childMsgs = new FileInputStream(outputFile);
					
					// The following should throw an IllegalThreadStateException in child.exitValue()
					// If it doesn't then the startup failed
					int exitValue = child.exitValue();
					
					// if we get here, the child has exited
					// Read and output to the console any messages from the child to help diagnose the problem
					Log.warning("Could not launch daemon " + daemonName + ". Daemon exit value is " + exitValue + ".");
					System.err.println("Could not launch daemon " + daemonName + ". Daemon exit value is " + exitValue + ".");
					byte[] childMsgBytes = new byte[childMsgs.available()];
					childMsgs.read(childMsgBytes);;
					String childOutput = new String(childMsgBytes);
					System.err.println("Messages from the child were: \"" + childOutput + "\"");
					return;
				} catch (IllegalThreadStateException e) {}	// The daemon successfully started
				  finally {
					if (null != childMsgs)
						childMsgs.close();
				  }
			} catch (InterruptedException e) {}
		}

		// The daemon has started running - now start its operation
		ObjectInputStream in = new ObjectInputStream(new FileInputStream(getRMIFile(daemonName, null)));
		DaemonListener l;
		
		try {
			l = (DaemonListener)in.readObject();
		} finally {
			in.close();
		}
		
		String childpid = null;
		childpid = l.startLoop();
		System.out.println("Started daemon " + daemonName + "." + (null == childpid ? "" : " PID " + childpid));
		Log.info("Started daemon " + daemonName + "." + (null == childpid ? "" : " PID " + childpid));
		
		// To log output at this level we have to keep running until the daemon exits
		if (outputFile != null) {
			boolean interrupted = false;
			do {
				try {
					child.waitFor();
				} catch (InterruptedException e) {interrupted = true;}
			} while (!interrupted);
		}
		if (null != output)
			output.close();
	}

	protected static void stopDaemon(Daemon daemon, String pid) throws FileNotFoundException, IOException, ClassNotFoundException {

		String daemonName = daemon.daemonName();
		if (!getRMIFile(daemonName, pid).exists()) {
			System.out.println("Daemon " + daemonName + " does not appear to be running.");
			Log.info("Daemon " + daemonName + " does not appear to be running.");
			return;
		}
		
		Timer stopTimer = new Timer(false);
		stopTimer.schedule(daemon.new StopTimer(daemonName, pid), SystemConfiguration.SYSTEM_STOP_TIMEOUT);

		ObjectInputStream in = new ObjectInputStream(new FileInputStream(getRMIFile(daemonName, pid)));

		DaemonListener l;
		
		try {
			l = (DaemonListener)in.readObject();		
		} finally {
			in.close();
		}
		
		try {
			l.shutDown();
			System.out.println("Daemon " + daemonName + " is shut down.");
			Log.info("Daemon " + daemonName + " is shut down.");
		} catch(RemoteException e) {
			cleanupDaemon(daemonName, pid);
		}
	}
	
	protected static void cleanupDaemon(String daemonName, String pid) throws IOException {
		// looks like the RMI file is still here, but the daemon is gone. let's delete the file, then,
		System.out.println("Daemon " + daemonName + " seems to have died some other way, cleaning up state...");
		Log.info("Daemon " + daemonName + " seems to have died some other way, cleaning up state...");
		_daemon.rmRMIFile(pid);
	}

	protected static void signalDaemon(String daemonName, String sigName, String pid) throws FileNotFoundException, IOException, ClassNotFoundException {
		if (!getRMIFile(daemonName, pid).exists()) {
			System.out.println("Daemon " + daemonName + " does not appear to be running.");
			Log.info("Daemon " + daemonName + " does not appear to be running.");
			return;
		}

		ObjectInputStream in = new ObjectInputStream(new FileInputStream(getRMIFile(daemonName, pid)));
		DaemonListener l;
		try {
			l = (DaemonListener)in.readObject();		
		} finally {
			in.close();
		}

		try {
			if (l.signal(sigName)) {
				System.out.println("Signal " + sigName + " delivered.");
				Log.info("Signal " + sigName + " delivered.");
			} else {
				System.out.println("Signal " + sigName + " not delivered: unrecognized or signal failed");
				Log.info("Daemon " + daemonName + " not delivered: unrecognized or signal failed.");
			}
		} catch(RemoteException e) {
			// looks like the RMI file is still here, but the daemon is gone.  We won't clean up on signal.
			System.out.println("Daemon " + daemonName + " seems to have died somehow.");
			Log.info("Daemon " + daemonName + " seems to have died somehow.");
		}
	}

	protected static File getRMIFile(String daemonName, String pid) {
		String name = ".rmi-server-" + daemonName + (null == pid ? "" : "-" + pid) + ".obj";
		return new File(System.getProperty("user.home"), name);
	}
	
	/**
	 * Rename RMI file to add PID if available, otherwise do nothing.
	 * @param daemonName  the name of this daemon
	 * @param pid  the PID to add to the RMI file name or null if unavailable
	 */
	protected static void renameRMIFile(String daemonName, String pid) {
		if (null != pid) {
			getRMIFile(daemonName, null).renameTo(getRMIFile(daemonName, pid));
		}
	}
	
	protected static File getRMITempFile(String daemonName) throws IOException {
		String prefix = ".rmi-server-" + daemonName;

		return File.createTempFile(prefix, null, new File(System.getProperty("user.home")));
	}
	
	/**
	 * Remove the RMIFile when you don't know the PID
	 * @throws IOException
	 */
	protected void rmRMIFile(String pid) throws IOException {
		getRMIFile(_daemonName, pid).delete();
	}

	protected static void runDaemon(Daemon daemon, String args[]) throws IOException {
		
		_daemon = daemon;
		Mode mode = Mode.MODE_UNKNOWN;
		String sigName = null;
		String targetPID = null;

		// Argument parsing ONLY here: don't do any execution yet
		if (0 == args.length) {
			mode = Mode.MODE_INTERACTIVE;
		} else if (args[0].equals("-start")) {
			mode = Mode.MODE_START;
		} else if (args[0].equals("-stop")) {
			mode = Mode.MODE_STOP;
			if (args.length < 2) {
				daemon.usage();
			}
			targetPID = args[1];
		} else if (args[0].equals("-daemon")) {
			mode = Mode.MODE_DAEMON;
		} else if (args[0].equals("-interactive")) {
			mode = Mode.MODE_INTERACTIVE;
		} else if (args[0].equals("-signal")) {
			mode = Mode.MODE_SIGNAL;
			if (args.length < 3) {
				daemon.usage();
			}
			sigName = args[1];
			targetPID = args[2];
		} 
		if ("0".equals(targetPID)) {
			// This is request to apply to the single instance on platforms where
			// PIDs are not available
			targetPID = null;
		}

		// Now proceed based on mode, catching all exceptions
		try {
			switch (mode) {
			  case MODE_INTERACTIVE:
				String pid = SystemConfiguration.getPID();
				daemon.setPid(pid);
				daemon.initialize(args, daemon);
				Log.info("Running " + daemon.daemonName() + " in the foreground." + (null == pid ? "" : " PID " + pid));
				WorkerThread wt = daemon.createWorkerThread();
				// Set up remote access when interactive also to enable signals
				setupRemoteAccess(daemon, wt);
				// In Interactive mode there is no startLoop() invocation to separate daemon
				// process, so just rename our RMI file immediately
				renameRMIFile(daemon.daemonName(), pid);
				wt.start();
				wt.join();
				System.exit(0);
			  case MODE_START:
				// Don't initialize since this process will not become
				// the daemon: this will start a new process
				startDaemon(daemon.daemonName(), daemon.getClass().getName(), args);
				System.exit(0);
			  case MODE_STOP:
				// Don't initialize since this process will never be the daemon
				// This will signal daemon to terminate
				stopDaemon(daemon, targetPID);
				System.exit(0);
			  case MODE_DAEMON:
				daemon.initialize(args, daemon);
				Log.info(daemon.daemonName() + " started in background " + new Date());
				// This will create daemon thread and RMI server to receive startLoop command 
				// from controller process that launched this process
				setupRemoteAccess(daemon, null);
				break;
			  case MODE_SIGNAL:
				  // This will signal daemon to do something specifically named
				  assert(null != sigName);
				  signalDaemon(daemon.daemonName(), sigName, targetPID);
				  break;
			  default:
				daemon.usage();
			}
			
		} catch (Exception e) {
			Log.warning(e.getClass().getName() + " in daemon startup: " + e.getMessage());
			Log.warningStackTrace(e);
			if (mode == Mode.MODE_DAEMON) {
				// Make sure to terminate if there is an uncaught
				// exception trying to run as daemon so that 
				// it is obvious that something failed because
				// process will have gone away despite whatever
				// threads may have got started.
				System.exit(1);
			}
		}							
		Log.info("Daemon runner finished.");
	}
	
	public void setInteractive() {
		_interactive = true;
	}

	/**
	 * Main entry point for command line invocation.
	 * @param args Arguments passed in from command line.
	 */
	public static void main(String[] args) {
		
		// Need to override in each subclass to make proper class.
		Daemon daemon = null;
		try {
			daemon = new Daemon();
			runDaemon(daemon, args);
		} catch (Exception e) {
			Log.warning("Error attempting to start daemon.");
			Log.warningStackTrace(e);
			System.err.println("Error attempting to start daemon.");
		}
	}

	public Object getStatus(String daemonName, String type) throws FileNotFoundException, IOException, ClassNotFoundException {
		if (!getRMIFile(daemonName, _pid).exists()) {
			System.out.println("Daemon " + daemonName + " does not appear to be running.");
			Log.info("Daemon " + daemonName + " does not appear to be running.");
			return null;
		}

		ObjectInputStream in = new ObjectInputStream(new FileInputStream(getRMIFile(daemonName, _pid)));
		DaemonListener l;
		try {
			l = (DaemonListener)in.readObject();		
		} finally {
			in.close();
		}
		
		return l.status(type);
	}
}<|MERGE_RESOLUTION|>--- conflicted
+++ resolved
@@ -125,163 +125,84 @@
 			} catch (IOException e) {}
 		}
 	}
-<<<<<<< HEAD
-	
-	/**
-	 * The thread that runs inside the daemon, doing work
-	 */
-	protected static class WorkerThread extends Thread implements Serializable {
-
-		private static final long serialVersionUID = -4969812722104756329L;
-		boolean _keepGoing;
-		String _daemonName;
-
-		protected WorkerThread(String daemonName) {
-			_daemonName = daemonName;
-		}
-
-		public void run() {
-			_keepGoing = true;		
-
-			System.out.println("Initializing daemon thread " + new Date().toString() +".");
-			Log.info("Initializing daemon thread " + new Date().toString() +".");
-
-			initialize();
-			
-			System.out.println("Daemon thread started " + new Date().toString() +".");
-			Log.info("Daemon thread started " + new Date().toString() +".");
-
-			do {
-
-				try {
-					work();
-				} catch (Exception e) {
-					Log.warning("Error in daemon thread: " + e.getMessage());
-					Log.warningStackTrace(e);
-				}
-
-				if (_keepGoing) {
-					try {
-						Thread.sleep(10000);
-					} catch (InterruptedException e) {}
-				}
-			} while (_keepGoing);
-
-			// ok, we were asked to shut down
-			System.out.println("Shutting down the daemon.");	
-			Log.info("Shutting down the daemon.");	
-
-			try {
-				UnicastRemoteObject.unexportObject(_daemonListener, true);
-			} catch (NoSuchObjectException e) {
-			}
-
-			getRMIFile(_daemonName, SystemConfiguration.getPID()).delete();		
-		}			
-
-		public void shutDown() {
-			_keepGoing = false;
-			finish();
-			interrupt();
-		}
-		
-		/**
-		 * Specialized by subclasses, called by worker thread.
-		 *
-		 */
-		public void work() {
-			Log.info("Should not be here, in WorkerThread.work().");			
-		}
-		public void initialize() {
-			Log.info("Should not be here, in WorkerThread.initialize().");
-		}
-		public void finish() {
-			Log.info("Should not be here, in WorkerThread.finish().");
+	
+	/**
+	 * The thread that runs inside the daemon, doing work
+	 */
+	protected static class WorkerThread extends Thread implements Serializable {
+
+		private static final long serialVersionUID = -4969812722104756329L;
+		boolean _keepGoing;
+		String _daemonName;
+
+		protected WorkerThread(String daemonName) {
+			_daemonName = daemonName;
+		}
+
+		public void run() {
+			_keepGoing = true;		
+
+			System.out.println("Initializing daemon thread " + new Date().toString() +".");
+			Log.info("Initializing daemon thread " + new Date().toString() +".");
+
+			initialize();
+			
+			System.out.println("Daemon thread started " + new Date().toString() +".");
+			Log.info("Daemon thread started " + new Date().toString() +".");
+
+			do {
+
+				try {
+					work();
+				} catch (Exception e) {
+					Log.warning("Error in daemon thread: " + e.getMessage());
+					Log.warningStackTrace(e);
+				}
+
+				if (_keepGoing) {
+					try {
+						Thread.sleep(10000);
+					} catch (InterruptedException e) {}
+				}
+			} while (_keepGoing);
+
+			// ok, we were asked to shut down
+			System.out.println("Shutting down the daemon.");	
+			Log.info("Shutting down the daemon.");	
+
+			try {
+				UnicastRemoteObject.unexportObject(_daemonListener, true);
+			} catch (NoSuchObjectException e) {
+			}
+
+			getRMIFile(_daemonName, SystemConfiguration.getPID()).delete();		
+		}			
+
+		public void shutDown() {
+			_keepGoing = false;
+			finish();
+			interrupt();
+		}
+		
+		/**
+		 * Specialized by subclasses, called by worker thread.
+		 *
+		 */
+		public void work() {
+			Log.info("Should not be here, in WorkerThread.work().");			
+		}
+		public void initialize() {
+			Log.info("Should not be here, in WorkerThread.initialize().");
+		}
+		public void finish() {
+			Log.info("Should not be here, in WorkerThread.finish().");
 		}
 		public void waitForStart() {
 			Log.info("Should not be here, in waitForStart().");
-		}
-		public boolean signal(String name) {
-			Log.info("Should not be here, in WorkerThread.signal().");
+		}
+		public boolean signal(String name) {
+			Log.info("Should not be here, in WorkerThread.signal().");
 			return false;			
-=======
-	
-	/**
-	 * The thread that runs inside the daemon, doing work
-	 */
-	protected static class WorkerThread extends Thread implements Serializable {
-
-		private static final long serialVersionUID = -4969812722104756329L;
-		boolean _keepGoing;
-		String _daemonName;
-
-		protected WorkerThread(String daemonName) {
-			_daemonName = daemonName;
-		}
-
-		public void run() {
-			_keepGoing = true;		
-
-			System.out.println("Initializing daemon thread " + new Date().toString() +".");
-			Log.info("Initializing daemon thread " + new Date().toString() +".");
-
-			initialize();
-			
-			System.out.println("Daemon thread started " + new Date().toString() +".");
-			Log.info("Daemon thread started " + new Date().toString() +".");
-
-			do {
-
-				try {
-					work();
-				} catch (Exception e) {
-					Log.warning("Error in daemon thread: " + e.getMessage());
-					Log.warningStackTrace(e);
-				}
-
-				if (_keepGoing) {
-					try {
-						Thread.sleep(10000);
-					} catch (InterruptedException e) {}
-				}
-			} while (_keepGoing);
-
-			// ok, we were asked to shut down
-			System.out.println("Shutting down the daemon.");	
-			Log.info("Shutting down the daemon.");	
-
-			try {
-				UnicastRemoteObject.unexportObject(_daemonListener, true);
-			} catch (NoSuchObjectException e) {
-			}
-
-			getRMIFile(_daemonName, SystemConfiguration.getPID()).delete();		
-			System.exit(0);
-		}			
-
-		public void shutDown() {
-			_keepGoing = false;
-			finish();
-			interrupt();
-		}
-		
-		/**
-		 * Specialized by subclasses, called by worker thread.
-		 *
-		 */
-		public void work() {
-			Log.info("Should not be here, in WorkerThread.work().");			
-		}
-		public void initialize() {
-			Log.info("Should not be here, in WorkerThread.initialize().");
-		}
-		public void finish() {
-			Log.info("Should not be here, in WorkerThread.finish().");
-		}
-		public boolean signal(String name) {
-			Log.info("Should not be here, in WorkerThread.signal().");
-			return false;			
->>>>>>> 4fda8fed
 		}
 		public Object status(String name) {
 			return null;		// We don't require implementers to implement this
