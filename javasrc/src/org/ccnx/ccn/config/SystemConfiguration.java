/**
 * Part of the CCNx Java Library.
 *
 * Copyright (C) 2008, 2009, 2010 Palo Alto Research Center, Inc.
 *
 * This library is free software; you can redistribute it and/or modify it
 * under the terms of the GNU Lesser General Public License version 2.1
 * as published by the Free Software Foundation. 
 * This library is distributed in the hope that it will be useful,
 * but WITHOUT ANY WARRANTY; without even the implied warranty of
 * MERCHANTABILITY or FITNESS FOR A PARTICULAR PURPOSE. See the GNU
 * Lesser General Public License for more details. You should have received
 * a copy of the GNU Lesser General Public License along with this library;
 * if not, write to the Free Software Foundation, Inc., 51 Franklin Street,
 * Fifth Floor, Boston, MA 02110-1301 USA.
 */

package org.ccnx.ccn.config;

import java.io.File;
import java.io.FileOutputStream;
import java.lang.reflect.Method;
import java.math.BigInteger;
import java.util.HashMap;
import java.util.TreeMap;
import java.util.logging.Level;
import java.util.regex.Matcher;
import java.util.regex.Pattern;

import org.ccnx.ccn.impl.encoding.BinaryXMLCodec;
import org.ccnx.ccn.impl.encoding.XMLEncodable;
import org.ccnx.ccn.impl.security.crypto.CCNDigestHelper;
import org.ccnx.ccn.impl.support.Log;
import org.ccnx.ccn.io.content.ContentEncodingException;
import org.ccnx.ccn.protocol.ContentName;
import org.ccnx.ccn.protocol.ContentObject;

/**
 * A class encapsulating a number of system-level default parameters as well as helper
 * functionality for managing log output and printing debug data. Eventually will
 * be supported by an external configuration file for controlling key parameters.
 * 
 * The current basic logging infrastructure uses standard Java logging, 
 * controlled only by a system-wide Level value.
 * That value, as well as other logging-related parameters are currently managed by the
 * Log class, but should eventually migrate here. There is a facility for selective logging
 * control, by turning on and off logging for individual named "modules"; though that has
 * not yet been widely utilized. Eventually we should support separate log Level settings
 * for each module when necessary.
 */
public class SystemConfiguration {
	
	public enum DEBUGGING_FLAGS {DEBUG_SIGNATURES, DUMP_DAEMONCMD, REPO_EXITDUMP};
	protected static HashMap<DEBUGGING_FLAGS,Boolean> DEBUG_FLAG_VALUES = new HashMap<DEBUGGING_FLAGS,Boolean>();

	/**
	 * Property to set debug flags.
	 */
	public static final String DEBUG_FLAG_PROPERTY = "com.parc.ccn.DebugFlags";
	
	/**
	 * Property to set directory to dump debug data.
	 */
	public static final String DEBUG_DATA_DIRECTORY_PROPERTY = "com.parc.ccn.DebugDataDirectory";
	protected static final String DEFAULT_DEBUG_DATA_DIRECTORY = "./CCN_DEBUG_DATA";
	protected static String DEBUG_DATA_DIRECTORY = null;
	
	/** 
	 * Tunable timeouts as well as timeout defaults.
	 */
	
	/**
	 * Enumerated Name List looping timeout in ms.
	 * Default is 1000ms
	 */
	protected static final String CHILD_WAIT_INTERVAL_PROPERTY = "org.ccnx.EnumList.WaitInterval";
	public final static int CHILD_WAIT_INTERVAL_DEFAULT = 10000;
	public static int CHILD_WAIT_INTERVAL = CHILD_WAIT_INTERVAL_DEFAULT;
	
	/**
	 * How long to wait for a ping timeout in CCNNetworkManager
	 */
	protected static final String PING_TIMEOUT_PROPERTY = "org.ccnx.ping.timeout";
	public final static int PING_TIMEOUT_DEFAULT = 1000;
	public static int PING_TIMEOUT = PING_TIMEOUT_DEFAULT;
	
	/**
	 * Pipeline size for pipeline in CCNAbstractInputStream
	 * Default is 4
	 */
	protected static final String PIPELINE_SIZE_PROPERTY = "org.ccnx.PipelineSize";
	protected static final String PIPELINE_SIZE_ENV_VAR = "JAVA_PIPELINE_SIZE";
	public static int PIPELINE_SIZE = 4;
	
	/**
	 * Pipeline segment attempts for pipeline in CCNAbstractInputStream
	 * Default is 5
	 */
	protected static final String PIPELINE_ATTEMPTS_PROPERTY = "org.ccnx.PipelineAttempts";
	protected static final String PIPELINE_ATTEMPTS_ENV_VAR = "JAVA_PIPELINE_ATTEMPTS";
	public static int PIPELINE_SEGMENTATTEMPTS = 5;
	
	
	/**
	 * System operation timeout. Very long timeout used to wait for system events
	 * such as stopping Daemons.
	 */
	public final static int SYSTEM_STOP_TIMEOUT = 30000;
	
	/**
	 * Very long timeout for network operations, in msec..
	 */
	public final static int MAX_TIMEOUT = 10000;
	
	/**
	 * Extra-long timeout, e.g. to get around reexpression timing issues.
	 */
	public final static int EXTRA_LONG_TIMEOUT = 6000;
	
	/**
	 * Longer timeout, for e.g. waiting for a latest version and being sure you
	 * have anything available locally in msec.
	 */
	public final static int LONG_TIMEOUT = 3000;
	
	/**
	 * Medium timeout, used as system default.
	 */
	public static final int MEDIUM_TIMEOUT = 1000;
	
	/**
	 * Short timeout; for things you expect to exist or not exist locally.
	 */
	public static final int SHORT_TIMEOUT = 300;
	
	/**
	 * Timeout used for communication with local 'ccnd' for control operations.
	 * An example is Face Creation and Prefix Registration.
	 */
	protected static final String CCND_OP_TIMEOUT_PROPERTY = "org.ccnx.ccnop.timeout";
	public final static int CCND_OP_TIMEOUT_DEFAULT = 1000;
	public static int CCND_OP_TIMEOUT = CCND_OP_TIMEOUT_DEFAULT;
	
	/**
	 * Settable system default timeout.
	 */
	protected static int _defaultTimeout = EXTRA_LONG_TIMEOUT;
	
	/**
	 * Get system default timeout.
	 * @return the default timeout.
	 */
	public static int getDefaultTimeout() { return _defaultTimeout; }
	
	/**
	 * Set system default timeout.
	 */
	public static void setDefaultTimeout(int newTimeout) { _defaultTimeout = newTimeout; }
	
	/**
	 * No timeout. Should be single value used in all places in the code where you
	 * want to block forever.
	 */
	public final static int NO_TIMEOUT = -1;
	
	/**
	 * Set the maximum number of attempts that VersioningProfile.getLatestVersion will
	 * try to get a later version of an object.
	 */
	public static final int GET_LATEST_VERSION_ATTEMPTS = 10;
	
	
	/**
	 * Can set compile-time default encoding here. Choices are
	 * currently "Text" and "Binary", or better yet
	 * BinaryXMLCodec.codecName() or TextXMLCodec.codecName().
	 */
	protected static final String SYSTEM_DEFAULT_ENCODING = BinaryXMLCodec.codecName();
	
	/**
	 * Run-time default. Set to command line property if given, if not,
	 * the system default above.
	 */
	protected static String DEFAULT_ENCODING = null;
	
	/**
	 * Command-line property to set default encoding
	 * @return
	 */
	protected static final String DEFAULT_ENCODING_PROPERTY = 
		"com.parc.ccn.data.DefaultEncoding";
	
	public static final int DEBUG_RADIX = 34;
	
	/**
	 * Property to allow/disallow logging for individual modules
	 */
	protected static TreeMap<String, Boolean> loggingInfo = new TreeMap<String, Boolean>();

	/**
	 * Obtain the management bean for this runtime if it is available.
	 * The class of the management bean is discovered at runtime and there
	 * should be no static dependency on any particular bean class.
	 * @return the bean or null if none available
	 */
	public static Object getManagementBean() {
		// Check if we already have a management bean; retrieve only
		// once per VM
		if (null != runtimeMXBean) {
			return runtimeMXBean;
		}
		ClassLoader cl = SystemConfiguration.class.getClassLoader();
		try {
			Class<?> mgmtclass = cl.loadClass("java.lang.management.ManagementFactory");
			Method getRuntimeMXBean = mgmtclass.getDeclaredMethod("getRuntimeMXBean", (Class[])null);
			runtimeMXBean = getRuntimeMXBean.invoke(mgmtclass, (Object[])null);
		} catch (Exception ex) {
			Log.log(Level.WARNING, "Management bean unavailable: {0}", ex.getMessage());
		}
		return runtimeMXBean;
	}

	static {
		// Allow override of default debug information.
		String debugFlags = System.getProperty(DEBUG_FLAG_PROPERTY);
		if (null != debugFlags) {
			String [] flags = debugFlags.split(":");
			for (int i=0; i < flags.length; ++i) {
				setDebugFlag(flags[i]);
			}
		}
			
		DEBUG_DATA_DIRECTORY = System.getProperty(DEBUG_DATA_DIRECTORY_PROPERTY, DEFAULT_DEBUG_DATA_DIRECTORY);
		
	}
	
	static {
		// Allow override of default enumerated name list child wait timeout.
		try {
<<<<<<< HEAD
			CHILD_WAIT_INTERVAL = Integer.parseInt(System.getProperty(CHILD_WAIT_INTERVAL_PROPERTY, "1000"));
=======
			CHILD_WAIT_INTERVAL = Integer.parseInt(System.getProperty(CHILD_WAIT_INTERVAL_PROPERTY, Integer.toString(CHILD_WAIT_INTERVAL_DEFAULT)));
			Log.info("CHILD_WAIT_INTERVAL = " + CHILD_WAIT_INTERVAL);
>>>>>>> f5752489
		} catch (NumberFormatException e) {
			System.err.println("The ChildWaitInterval must be an integer.");
			throw e;
		}

<<<<<<< HEAD
	static {
		// Allow override of default pipeline size for CCNAbstractInputStream
		try {
			PIPELINE_SIZE = Integer.parseInt(retrievePropertyOrEvironmentVariable(PIPELINE_SIZE_PROPERTY, PIPELINE_SIZE_ENV_VAR, "4"));
			//PIPELINE_SIZE = Integer.parseInt(System.getProperty(PIPELINE_SIZE_PROPERTY, "4"));
		} catch (NumberFormatException e) {
			System.err.println("The PipelineSize must be an integer.");
			throw e;
		}
	}
	
	static {
		// Allow override of default pipeline size for CCNAbstractInputStream
		try {
			PIPELINE_SEGMENTATTEMPTS = Integer.parseInt(retrievePropertyOrEvironmentVariable(PIPELINE_ATTEMPTS_PROPERTY, PIPELINE_ATTEMPTS_ENV_VAR, "5"));
			//PIPELINE_SIZE = Integer.parseInt(System.getProperty(PIPELINE_SIZE_PROPERTY, "4"));
		} catch (NumberFormatException e) {
			System.err.println("The PipelineAttempts must be an integer.");
=======
		// Allow override of default ping timeout.
		try {
			PING_TIMEOUT = Integer.parseInt(System.getProperty(PING_TIMEOUT_PROPERTY, Integer.toString(PING_TIMEOUT_DEFAULT)));
			Log.info("PING_TIMEOUT = " + PING_TIMEOUT);
		} catch (NumberFormatException e) {
			System.err.println("The ping timeout must be an integer.");
			throw e;
		}

		// Allow override of ccn op timeout.
		try {
			CCND_OP_TIMEOUT = Integer.parseInt(System.getProperty(CCND_OP_TIMEOUT_PROPERTY, Integer.toString(CCND_OP_TIMEOUT_DEFAULT)));
			Log.info("CCND_OP_TIMEOUT = " + CCND_OP_TIMEOUT);
		} catch (NumberFormatException e) {
			System.err.println("The ccnd op timeout must be an integer.");
>>>>>>> f5752489
			throw e;
		}
	}

	public static String getLocalHost() {
//		InetAddress.getLocalHost().toString(),
		return "127.0.0.1"; // using InetAddress.getLocalHost gives bad results
	}
	
	/**
	 * Order of precedence (highest to lowest):
	 * 
	 * 1) dynamic setting on an individual encoder or decoder,
	 * or in a single encode or decode call
	 * 
	 * 2) command-line property
	 * 
	 * 3) compiled-in default
	 * 
	 * The latter two are handled here, the former in the encoder/decoder
	 * machinery itself.
	 * @return
	 */
	public static String getDefaultEncoding() {
		if (null == DEFAULT_ENCODING) {
			// First time, check for argument
			String commandLineProperty = System.getProperty(DEFAULT_ENCODING_PROPERTY);
			if (null == commandLineProperty) 
				DEFAULT_ENCODING = SYSTEM_DEFAULT_ENCODING;
			else
				DEFAULT_ENCODING = commandLineProperty;
		}
		return DEFAULT_ENCODING;
	}
	
	public static void setDefaultEncoding(String encoding) {
		DEFAULT_ENCODING = encoding;
	}
	
	public static boolean checkDebugFlag(DEBUGGING_FLAGS debugFlag) {
		Boolean result = DEBUG_FLAG_VALUES.get(debugFlag);
		if (null == result)
			return false;
		return result.booleanValue();
	}
	
	/**
	 * Management bean for this runtime, if available.  This is not dependent
	 * upon availability of any particular class but discovered dynamically 
	 * from what is available at runtime.
	 */
	private static Object runtimeMXBean = null;

	public static void setDebugFlag(DEBUGGING_FLAGS debugFlag, boolean value) {
		Log.info("Debug Flag {0} set to {1}", debugFlag.toString(), value);
		DEBUG_FLAG_VALUES.put(debugFlag, Boolean.valueOf(value));
	}

	public static void setDebugFlag(String debugFlag, boolean value) {
		try {
			DEBUGGING_FLAGS df = DEBUGGING_FLAGS.valueOf(debugFlag);
			setDebugFlag(df, value);
		} catch (IllegalArgumentException ax) {
			Log.info("Cannot set debugging flag, no known flag: " + debugFlag + ". Choices are: " + debugFlagList());
		}
	}
	
	public static String debugFlagList() {
		DEBUGGING_FLAGS [] availableFlags = DEBUGGING_FLAGS.values();
		StringBuffer flags = new StringBuffer();
		for (int i=0; i < availableFlags.length; ++i) {
			if (i > 0)
				flags.append(":");
			flags.append(availableFlags);
		}
		return flags.toString();
	}
	
	public static void setDebugFlag(String debugFlag) {
		setDebugFlag(debugFlag, true);
	}
	
	public static void outputDebugData(ContentName name, XMLEncodable data) {
		try {
			byte [] encoded = data.encode();
			outputDebugData(name, encoded);
		} catch (ContentEncodingException ex) {
			Log.warning("Cannot encode object : " + name + " to output for debug.");
		}
	}
	
	public static void outputDebugData(ContentName name, byte [] data) {
		// Output debug data under a given name.
		try {	
			File dataDir = new File(DEBUG_DATA_DIRECTORY);
			if (!dataDir.exists()) {
				if (!dataDir.mkdirs()) {
					Log.warning("outputDebugData: Cannot create default debug data directory: " + dataDir.getAbsolutePath());
					return;
				}
			}
			File outputParent = new File(dataDir, name.toString());
			if (!outputParent.exists()) {
				if (!outputParent.mkdirs()) {
					Log.warning("outputDebugData: cannot create data parent directory: " + outputParent);
				}
			}
			
			byte [] contentDigest = CCNDigestHelper.digest(data);
			String contentName = new BigInteger(1, contentDigest).toString(DEBUG_RADIX);
			File outputFile = new File(outputParent, contentName);
			
			Log.finest("Attempting to output debug data for name " + name.toString() + " to file " + outputFile.getAbsolutePath());
			
			FileOutputStream fos = new FileOutputStream(outputFile);
			fos.write(data);
			fos.close();
		} catch (Exception e) {
			Log.warning("Exception attempting to log debug data for name: " + name.toString() + " " + e.getClass().getName() + ": " + e.getMessage());
		}
	}
	
	/**
	 * Log information about an object at level Level.INFO. See logObject(Level, String, ContentObject) for details.
	 * @param message String to prefix output with
	 * @param co ContentObject to print debugging information about. 
	 * @see logObject(Level, String, ContentObject)
	 */
	public static void logObject(String message, ContentObject co) {
		logObject(Level.INFO, message, co);
	}
	
	/**
	 * Log the gory details of an object, including debugging information relevant to object signing.
	 * @param level log Level to control printing of log messages
	 * @param message message to prefix output with
	 * @param co ContentObject to print debugging information for
	 */
	public static void logObject(Level level, String message, ContentObject co) {
		try {
			byte [] coDigest = CCNDigestHelper.digest(co.encode());
			byte [] tbsDigest = CCNDigestHelper.digest(ContentObject.prepareContent(co.name(), co.signedInfo(), co.content()));
			Log.log(level, message + " name: {0} timestamp: {1} digest: {2}  tbs: {3}.",
					co.name(), co.signedInfo().getTimestamp(), CCNDigestHelper.printBytes(coDigest, DEBUG_RADIX),
					CCNDigestHelper.printBytes(tbsDigest, DEBUG_RADIX));
		} catch (ContentEncodingException xs) {
			Log.log(level, "Cannot encode object for logging: {0}.", co.name());
		}
		
	}
	
	/**
	 * Turn on logging for a particular module. This could (should?) be
	 * modified to allow use of a properties file to statically set a
	 * logging configuration.
	 * 
	 * @param name name of module to turn on logging for
	 * @param value true to turn on logging, false to turn it off
	 */
	public static void setLogging(String name, Boolean value) {
		loggingInfo.put(name, value);
	}
	
	/**
	 * Determine whether logging is turned on for a particular module. To maintain the "status quo"
	 * we say to go ahead with the logging if logging was never setup.
	 * @param name name of module to check logging state for
	 * @return true if that module is to be logged, false if not
	 */
	public static boolean getLogging(String name) {
		Boolean value = loggingInfo.get(name);
		return value == null ? true : value;
	}
	
	protected static String _loggingConfiguration;
	/**
	 * Property to turn off access control flags. Set it to any value and it will turn off
	 * access control; used for testing.
	 */
	public static final String LOGGING_CONFIGURATION_PROPERTY = "com.parc.ccn.LoggingConfiguration";
	
	/**
	 * Strings of interest to be set in the logging configuration
	 */
	public static final String DETAILED_LOGGER = "DetailedLogger";
	
	/**
	 * Configure logging itself. This is a set of concatenated strings set as a 
	 * command line property; it can be used to set transparent properties read 
	 * at various points in the code.
	 */
	public static String getLoggingConfiguration() {
		if (null == _loggingConfiguration) {
			_loggingConfiguration = System.getProperty(LOGGING_CONFIGURATION_PROPERTY, "");
			
		}
		return _loggingConfiguration;
	}
	
	public static boolean hasLoggingConfigurationProperty(String property) {
		if (null == property)
			return false;
		return getLoggingConfiguration().contains(property);
	}

	/**
	 * Gets a process identifier (PID) for the running Java Virtual Machine (JVM) process, if possible. 
	 * Java does not provide a supported way to obtain the operating system (OS) PID in general.
	 * This method uses technique(s) for getting the OS PID that are not necessarily portable
	 * to all Java execution environments.
	 * The PID is returned as a String value.  Where possible, the result will be the string representation of an integer
	 * that is probably identical to the OS PID of the JVM process that executed this method.  In other cases,
	 * the result will be an implementation-dependent string name that identifies the JVM instance but does not exactly 
	 * match the OS PID.  The returned value will not contain spaces.
	 * If no identifier can be obtained, the result will be null.
	 * @return A Process Identifier (PID) of the JVM (not necessarily the OS PID) or null if not available
	 * @see <a href="http://blog.igorminar.com/2007/03/how-java-application-can-discover-its.html">Techniques for Discovering PID</a>
	 */
	public static String getPID() {
		// We try the JVM mgmt bean if available, reported to work on variety
		// of operating systems on the Sun JVM.  The bean is obtained once per VM,
		// the other work to get the ID is done here.
		Object bean = getManagementBean();
		if (null == getManagementBean()) {
			return null;
		}
		
		try {
			String pid = null;
			String vmname = null;

			Method getName = bean.getClass().getDeclaredMethod("getName", (Class[]) null);
			if (null == getName) {
				return null;
			}
			getName.setAccessible(true);
			vmname = (String) getName.invoke(bean, (Object[]) null);

			if (null == vmname) {
				return null;
			}

			// Hopefully the string is in the form "60447@ice.local", where we can pull
			// out the integer hoping it is identical to the OS PID
			Pattern exp = Pattern.compile("^(\\d+)@\\S+$");
			Matcher match = exp.matcher(vmname);
			if (match.matches()) {
				pid = match.group(1);
			} else {
				// We don't have a candidate to match the OS PID, but we have the JVM name
				// from the mgmt bean itself so that will have to do, cleaned of spaces
				pid = vmname.replaceAll("\\s+", "_");
			}
			return pid;
		} catch (Exception e) {
			return null;
		}
	}
	
	protected static Boolean _accessControlDisabled;
	/**
	 * Property to turn off access control flags. Set it to any value and it will turn off
	 * access control; used for testing.
	 */
	public static final String ACCESS_CONTROL_DISABLED_PROPERTY = "com.parc.ccn.DisableAccessControl";
	
	/**
	 * Allow control of access control at the command line.
	 */
	public static boolean disableAccessControl() {
		if (null == _accessControlDisabled) {
			_accessControlDisabled = (null != System.getProperty(ACCESS_CONTROL_DISABLED_PROPERTY));
			
		}
		return _accessControlDisabled;
	}
	
	public static void setAccessControlDisabled(boolean accessControlDisabled) {
		_accessControlDisabled = accessControlDisabled;
	}

	/**
	 * Retrieve a string that might be stored as an environment variable, or
	 * overridden on the command line. If the command line variable is set, return
	 * its (String) value; if not, return the environment variable value if available;
	 * if neither is set return the default value. Caller should synchronize as appropriate.
	 * @return The value in force for this variable, or null if unset.
	 */
	public static String retrievePropertyOrEvironmentVariable(String javaPropertyName, String environmentVariableName, String defaultValue) { 
		// First try the command line property.
		String value = null;
		if (null != javaPropertyName) {
			value = System.getProperty(javaPropertyName);
		}
		if ((null == value) && (null != environmentVariableName)) {
			// Try for an environment variable.
			value = System.getenv(environmentVariableName);
		}
		if (null == value) {
			return defaultValue;
		}
		return value;
	}

}
<|MERGE_RESOLUTION|>--- conflicted
+++ resolved
@@ -15,26 +15,26 @@
  * Fifth Floor, Boston, MA 02110-1301 USA.
  */
 
-package org.ccnx.ccn.config;
-
-import java.io.File;
-import java.io.FileOutputStream;
+package org.ccnx.ccn.config;
+
+import java.io.File;
+import java.io.FileOutputStream;
 import java.lang.reflect.Method;
-import java.math.BigInteger;
-import java.util.HashMap;
-import java.util.TreeMap;
-import java.util.logging.Level;
-import java.util.regex.Matcher;
-import java.util.regex.Pattern;
-
-import org.ccnx.ccn.impl.encoding.BinaryXMLCodec;
-import org.ccnx.ccn.impl.encoding.XMLEncodable;
-import org.ccnx.ccn.impl.security.crypto.CCNDigestHelper;
-import org.ccnx.ccn.impl.support.Log;
+import java.math.BigInteger;
+import java.util.HashMap;
+import java.util.TreeMap;
+import java.util.logging.Level;
+import java.util.regex.Matcher;
+import java.util.regex.Pattern;
+
+import org.ccnx.ccn.impl.encoding.BinaryXMLCodec;
+import org.ccnx.ccn.impl.encoding.XMLEncodable;
+import org.ccnx.ccn.impl.security.crypto.CCNDigestHelper;
+import org.ccnx.ccn.impl.support.Log;
 import org.ccnx.ccn.io.content.ContentEncodingException;
-import org.ccnx.ccn.protocol.ContentName;
-import org.ccnx.ccn.protocol.ContentObject;
-
+import org.ccnx.ccn.protocol.ContentName;
+import org.ccnx.ccn.protocol.ContentObject;
+
 /**
  * A class encapsulating a number of system-level default parameters as well as helper
  * functionality for managing log output and printing debug data. Eventually will
@@ -47,26 +47,26 @@
  * control, by turning on and off logging for individual named "modules"; though that has
  * not yet been widely utilized. Eventually we should support separate log Level settings
  * for each module when necessary.
- */
-public class SystemConfiguration {
-	
-	public enum DEBUGGING_FLAGS {DEBUG_SIGNATURES, DUMP_DAEMONCMD, REPO_EXITDUMP};
-	protected static HashMap<DEBUGGING_FLAGS,Boolean> DEBUG_FLAG_VALUES = new HashMap<DEBUGGING_FLAGS,Boolean>();
-
-	/**
-	 * Property to set debug flags.
-	 */
-	public static final String DEBUG_FLAG_PROPERTY = "com.parc.ccn.DebugFlags";
-	
-	/**
-	 * Property to set directory to dump debug data.
-	 */
-	public static final String DEBUG_DATA_DIRECTORY_PROPERTY = "com.parc.ccn.DebugDataDirectory";
-	protected static final String DEFAULT_DEBUG_DATA_DIRECTORY = "./CCN_DEBUG_DATA";
-	protected static String DEBUG_DATA_DIRECTORY = null;
-	
-	/** 
-	 * Tunable timeouts as well as timeout defaults.
+ */
+public class SystemConfiguration {
+	
+	public enum DEBUGGING_FLAGS {DEBUG_SIGNATURES, DUMP_DAEMONCMD, REPO_EXITDUMP};
+	protected static HashMap<DEBUGGING_FLAGS,Boolean> DEBUG_FLAG_VALUES = new HashMap<DEBUGGING_FLAGS,Boolean>();
+
+	/**
+	 * Property to set debug flags.
+	 */
+	public static final String DEBUG_FLAG_PROPERTY = "com.parc.ccn.DebugFlags";
+	
+	/**
+	 * Property to set directory to dump debug data.
+	 */
+	public static final String DEBUG_DATA_DIRECTORY_PROPERTY = "com.parc.ccn.DebugDataDirectory";
+	protected static final String DEFAULT_DEBUG_DATA_DIRECTORY = "./CCN_DEBUG_DATA";
+	protected static String DEBUG_DATA_DIRECTORY = null;
+	
+	/** 
+	 * Tunable timeouts as well as timeout defaults.
 	 */
 	
 	/**
@@ -160,7 +160,7 @@
 	/**
 	 * No timeout. Should be single value used in all places in the code where you
 	 * want to block forever.
-	 */
+	 */
 	public final static int NO_TIMEOUT = -1;
 	
 	/**
@@ -169,33 +169,33 @@
 	 */
 	public static final int GET_LATEST_VERSION_ATTEMPTS = 10;
 	
-	
-	/**
-	 * Can set compile-time default encoding here. Choices are
-	 * currently "Text" and "Binary", or better yet
-	 * BinaryXMLCodec.codecName() or TextXMLCodec.codecName().
-	 */
-	protected static final String SYSTEM_DEFAULT_ENCODING = BinaryXMLCodec.codecName();
-	
-	/**
-	 * Run-time default. Set to command line property if given, if not,
-	 * the system default above.
-	 */
-	protected static String DEFAULT_ENCODING = null;
-	
-	/**
-	 * Command-line property to set default encoding
-	 * @return
-	 */
-	protected static final String DEFAULT_ENCODING_PROPERTY = 
-		"com.parc.ccn.data.DefaultEncoding";
-	
+	
+	/**
+	 * Can set compile-time default encoding here. Choices are
+	 * currently "Text" and "Binary", or better yet
+	 * BinaryXMLCodec.codecName() or TextXMLCodec.codecName().
+	 */
+	protected static final String SYSTEM_DEFAULT_ENCODING = BinaryXMLCodec.codecName();
+	
+	/**
+	 * Run-time default. Set to command line property if given, if not,
+	 * the system default above.
+	 */
+	protected static String DEFAULT_ENCODING = null;
+	
+	/**
+	 * Command-line property to set default encoding
+	 * @return
+	 */
+	protected static final String DEFAULT_ENCODING_PROPERTY = 
+		"com.parc.ccn.data.DefaultEncoding";
+	
 	public static final int DEBUG_RADIX = 34;
 	
-	/**
-	 * Property to allow/disallow logging for individual modules
-	 */
-	protected static TreeMap<String, Boolean> loggingInfo = new TreeMap<String, Boolean>();
+	/**
+	 * Property to allow/disallow logging for individual modules
+	 */
+	protected static TreeMap<String, Boolean> loggingInfo = new TreeMap<String, Boolean>();
 
 	/**
 	 * Obtain the management bean for this runtime if it is available.
@@ -219,17 +219,17 @@
 		}
 		return runtimeMXBean;
 	}
-
-	static {
-		// Allow override of default debug information.
-		String debugFlags = System.getProperty(DEBUG_FLAG_PROPERTY);
-		if (null != debugFlags) {
-			String [] flags = debugFlags.split(":");
-			for (int i=0; i < flags.length; ++i) {
-				setDebugFlag(flags[i]);
-			}
-		}
-			
+
+	static {
+		// Allow override of default debug information.
+		String debugFlags = System.getProperty(DEBUG_FLAG_PROPERTY);
+		if (null != debugFlags) {
+			String [] flags = debugFlags.split(":");
+			for (int i=0; i < flags.length; ++i) {
+				setDebugFlag(flags[i]);
+			}
+		}
+			
 		DEBUG_DATA_DIRECTORY = System.getProperty(DEBUG_DATA_DIRECTORY_PROPERTY, DEFAULT_DEBUG_DATA_DIRECTORY);
 		
 	}
@@ -237,19 +237,13 @@
 	static {
 		// Allow override of default enumerated name list child wait timeout.
 		try {
-<<<<<<< HEAD
-			CHILD_WAIT_INTERVAL = Integer.parseInt(System.getProperty(CHILD_WAIT_INTERVAL_PROPERTY, "1000"));
-=======
 			CHILD_WAIT_INTERVAL = Integer.parseInt(System.getProperty(CHILD_WAIT_INTERVAL_PROPERTY, Integer.toString(CHILD_WAIT_INTERVAL_DEFAULT)));
 			Log.info("CHILD_WAIT_INTERVAL = " + CHILD_WAIT_INTERVAL);
->>>>>>> f5752489
 		} catch (NumberFormatException e) {
 			System.err.println("The ChildWaitInterval must be an integer.");
 			throw e;
 		}
 
-<<<<<<< HEAD
-	static {
 		// Allow override of default pipeline size for CCNAbstractInputStream
 		try {
 			PIPELINE_SIZE = Integer.parseInt(retrievePropertyOrEvironmentVariable(PIPELINE_SIZE_PROPERTY, PIPELINE_SIZE_ENV_VAR, "4"));
@@ -258,17 +252,17 @@
 			System.err.println("The PipelineSize must be an integer.");
 			throw e;
 		}
-	}
-	
-	static {
+	
 		// Allow override of default pipeline size for CCNAbstractInputStream
 		try {
 			PIPELINE_SEGMENTATTEMPTS = Integer.parseInt(retrievePropertyOrEvironmentVariable(PIPELINE_ATTEMPTS_PROPERTY, PIPELINE_ATTEMPTS_ENV_VAR, "5"));
 			//PIPELINE_SIZE = Integer.parseInt(System.getProperty(PIPELINE_SIZE_PROPERTY, "4"));
 		} catch (NumberFormatException e) {
 			System.err.println("The PipelineAttempts must be an integer.");
-=======
-		// Allow override of default ping timeout.
+
+		}
+		
+			// Allow override of default ping timeout.
 		try {
 			PING_TIMEOUT = Integer.parseInt(System.getProperty(PING_TIMEOUT_PROPERTY, Integer.toString(PING_TIMEOUT_DEFAULT)));
 			Log.info("PING_TIMEOUT = " + PING_TIMEOUT);
@@ -283,53 +277,52 @@
 			Log.info("CCND_OP_TIMEOUT = " + CCND_OP_TIMEOUT);
 		} catch (NumberFormatException e) {
 			System.err.println("The ccnd op timeout must be an integer.");
->>>>>>> f5752489
 			throw e;
 		}
 	}
-
-	public static String getLocalHost() {
-//		InetAddress.getLocalHost().toString(),
-		return "127.0.0.1"; // using InetAddress.getLocalHost gives bad results
-	}
-	
-	/**
-	 * Order of precedence (highest to lowest):
-	 * 
-	 * 1) dynamic setting on an individual encoder or decoder,
-	 * or in a single encode or decode call
-	 * 
-	 * 2) command-line property
-	 * 
-	 * 3) compiled-in default
-	 * 
-	 * The latter two are handled here, the former in the encoder/decoder
-	 * machinery itself.
-	 * @return
-	 */
-	public static String getDefaultEncoding() {
-		if (null == DEFAULT_ENCODING) {
-			// First time, check for argument
-			String commandLineProperty = System.getProperty(DEFAULT_ENCODING_PROPERTY);
-			if (null == commandLineProperty) 
-				DEFAULT_ENCODING = SYSTEM_DEFAULT_ENCODING;
-			else
-				DEFAULT_ENCODING = commandLineProperty;
-		}
-		return DEFAULT_ENCODING;
-	}
-	
-	public static void setDefaultEncoding(String encoding) {
-		DEFAULT_ENCODING = encoding;
-	}
-	
-	public static boolean checkDebugFlag(DEBUGGING_FLAGS debugFlag) {
-		Boolean result = DEBUG_FLAG_VALUES.get(debugFlag);
-		if (null == result)
-			return false;
-		return result.booleanValue();
-	}
-	
+
+	public static String getLocalHost() {
+//		InetAddress.getLocalHost().toString(),
+		return "127.0.0.1"; // using InetAddress.getLocalHost gives bad results
+	}
+	
+	/**
+	 * Order of precedence (highest to lowest):
+	 * 
+	 * 1) dynamic setting on an individual encoder or decoder,
+	 * or in a single encode or decode call
+	 * 
+	 * 2) command-line property
+	 * 
+	 * 3) compiled-in default
+	 * 
+	 * The latter two are handled here, the former in the encoder/decoder
+	 * machinery itself.
+	 * @return
+	 */
+	public static String getDefaultEncoding() {
+		if (null == DEFAULT_ENCODING) {
+			// First time, check for argument
+			String commandLineProperty = System.getProperty(DEFAULT_ENCODING_PROPERTY);
+			if (null == commandLineProperty) 
+				DEFAULT_ENCODING = SYSTEM_DEFAULT_ENCODING;
+			else
+				DEFAULT_ENCODING = commandLineProperty;
+		}
+		return DEFAULT_ENCODING;
+	}
+	
+	public static void setDefaultEncoding(String encoding) {
+		DEFAULT_ENCODING = encoding;
+	}
+	
+	public static boolean checkDebugFlag(DEBUGGING_FLAGS debugFlag) {
+		Boolean result = DEBUG_FLAG_VALUES.get(debugFlag);
+		if (null == result)
+			return false;
+		return result.booleanValue();
+	}
+	
 	/**
 	 * Management bean for this runtime, if available.  This is not dependent
 	 * upon availability of any particular class but discovered dynamically 
@@ -338,124 +331,124 @@
 	private static Object runtimeMXBean = null;
 
 	public static void setDebugFlag(DEBUGGING_FLAGS debugFlag, boolean value) {
-		Log.info("Debug Flag {0} set to {1}", debugFlag.toString(), value);
-		DEBUG_FLAG_VALUES.put(debugFlag, Boolean.valueOf(value));
-	}
-
-	public static void setDebugFlag(String debugFlag, boolean value) {
-		try {
-			DEBUGGING_FLAGS df = DEBUGGING_FLAGS.valueOf(debugFlag);
-			setDebugFlag(df, value);
-		} catch (IllegalArgumentException ax) {
-			Log.info("Cannot set debugging flag, no known flag: " + debugFlag + ". Choices are: " + debugFlagList());
-		}
-	}
-	
-	public static String debugFlagList() {
-		DEBUGGING_FLAGS [] availableFlags = DEBUGGING_FLAGS.values();
-		StringBuffer flags = new StringBuffer();
-		for (int i=0; i < availableFlags.length; ++i) {
-			if (i > 0)
-				flags.append(":");
-			flags.append(availableFlags);
-		}
-		return flags.toString();
-	}
-	
-	public static void setDebugFlag(String debugFlag) {
-		setDebugFlag(debugFlag, true);
-	}
-	
-	public static void outputDebugData(ContentName name, XMLEncodable data) {
-		try {
-			byte [] encoded = data.encode();
-			outputDebugData(name, encoded);
-		} catch (ContentEncodingException ex) {
-			Log.warning("Cannot encode object : " + name + " to output for debug.");
-		}
-	}
-	
-	public static void outputDebugData(ContentName name, byte [] data) {
-		// Output debug data under a given name.
-		try {	
-			File dataDir = new File(DEBUG_DATA_DIRECTORY);
-			if (!dataDir.exists()) {
-				if (!dataDir.mkdirs()) {
-					Log.warning("outputDebugData: Cannot create default debug data directory: " + dataDir.getAbsolutePath());
-					return;
-				}
-			}
-			File outputParent = new File(dataDir, name.toString());
-			if (!outputParent.exists()) {
-				if (!outputParent.mkdirs()) {
-					Log.warning("outputDebugData: cannot create data parent directory: " + outputParent);
-				}
-			}
-			
-			byte [] contentDigest = CCNDigestHelper.digest(data);
-			String contentName = new BigInteger(1, contentDigest).toString(DEBUG_RADIX);
-			File outputFile = new File(outputParent, contentName);
-			
-			Log.finest("Attempting to output debug data for name " + name.toString() + " to file " + outputFile.getAbsolutePath());
-			
-			FileOutputStream fos = new FileOutputStream(outputFile);
-			fos.write(data);
-			fos.close();
-		} catch (Exception e) {
-			Log.warning("Exception attempting to log debug data for name: " + name.toString() + " " + e.getClass().getName() + ": " + e.getMessage());
-		}
-	}
+		Log.info("Debug Flag {0} set to {1}", debugFlag.toString(), value);
+		DEBUG_FLAG_VALUES.put(debugFlag, Boolean.valueOf(value));
+	}
+
+	public static void setDebugFlag(String debugFlag, boolean value) {
+		try {
+			DEBUGGING_FLAGS df = DEBUGGING_FLAGS.valueOf(debugFlag);
+			setDebugFlag(df, value);
+		} catch (IllegalArgumentException ax) {
+			Log.info("Cannot set debugging flag, no known flag: " + debugFlag + ". Choices are: " + debugFlagList());
+		}
+	}
+	
+	public static String debugFlagList() {
+		DEBUGGING_FLAGS [] availableFlags = DEBUGGING_FLAGS.values();
+		StringBuffer flags = new StringBuffer();
+		for (int i=0; i < availableFlags.length; ++i) {
+			if (i > 0)
+				flags.append(":");
+			flags.append(availableFlags);
+		}
+		return flags.toString();
+	}
+	
+	public static void setDebugFlag(String debugFlag) {
+		setDebugFlag(debugFlag, true);
+	}
+	
+	public static void outputDebugData(ContentName name, XMLEncodable data) {
+		try {
+			byte [] encoded = data.encode();
+			outputDebugData(name, encoded);
+		} catch (ContentEncodingException ex) {
+			Log.warning("Cannot encode object : " + name + " to output for debug.");
+		}
+	}
+	
+	public static void outputDebugData(ContentName name, byte [] data) {
+		// Output debug data under a given name.
+		try {	
+			File dataDir = new File(DEBUG_DATA_DIRECTORY);
+			if (!dataDir.exists()) {
+				if (!dataDir.mkdirs()) {
+					Log.warning("outputDebugData: Cannot create default debug data directory: " + dataDir.getAbsolutePath());
+					return;
+				}
+			}
+			File outputParent = new File(dataDir, name.toString());
+			if (!outputParent.exists()) {
+				if (!outputParent.mkdirs()) {
+					Log.warning("outputDebugData: cannot create data parent directory: " + outputParent);
+				}
+			}
+			
+			byte [] contentDigest = CCNDigestHelper.digest(data);
+			String contentName = new BigInteger(1, contentDigest).toString(DEBUG_RADIX);
+			File outputFile = new File(outputParent, contentName);
+			
+			Log.finest("Attempting to output debug data for name " + name.toString() + " to file " + outputFile.getAbsolutePath());
+			
+			FileOutputStream fos = new FileOutputStream(outputFile);
+			fos.write(data);
+			fos.close();
+		} catch (Exception e) {
+			Log.warning("Exception attempting to log debug data for name: " + name.toString() + " " + e.getClass().getName() + ": " + e.getMessage());
+		}
+	}
 	
 	/**
 	 * Log information about an object at level Level.INFO. See logObject(Level, String, ContentObject) for details.
 	 * @param message String to prefix output with
 	 * @param co ContentObject to print debugging information about. 
 	 * @see logObject(Level, String, ContentObject)
-	 */
-	public static void logObject(String message, ContentObject co) {
-		logObject(Level.INFO, message, co);
-	}
+	 */
+	public static void logObject(String message, ContentObject co) {
+		logObject(Level.INFO, message, co);
+	}
 	
 	/**
 	 * Log the gory details of an object, including debugging information relevant to object signing.
 	 * @param level log Level to control printing of log messages
 	 * @param message message to prefix output with
 	 * @param co ContentObject to print debugging information for
-	 */
-	public static void logObject(Level level, String message, ContentObject co) {
-		try {
-			byte [] coDigest = CCNDigestHelper.digest(co.encode());
-			byte [] tbsDigest = CCNDigestHelper.digest(ContentObject.prepareContent(co.name(), co.signedInfo(), co.content()));
+	 */
+	public static void logObject(Level level, String message, ContentObject co) {
+		try {
+			byte [] coDigest = CCNDigestHelper.digest(co.encode());
+			byte [] tbsDigest = CCNDigestHelper.digest(ContentObject.prepareContent(co.name(), co.signedInfo(), co.content()));
 			Log.log(level, message + " name: {0} timestamp: {1} digest: {2}  tbs: {3}.",
 					co.name(), co.signedInfo().getTimestamp(), CCNDigestHelper.printBytes(coDigest, DEBUG_RADIX),
-					CCNDigestHelper.printBytes(tbsDigest, DEBUG_RADIX));
-		} catch (ContentEncodingException xs) {
+					CCNDigestHelper.printBytes(tbsDigest, DEBUG_RADIX));
+		} catch (ContentEncodingException xs) {
 			Log.log(level, "Cannot encode object for logging: {0}.", co.name());
-		}
-		
-	}
-	
-	/**
-	 * Turn on logging for a particular module. This could (should?) be
+		}
+		
+	}
+	
+	/**
+	 * Turn on logging for a particular module. This could (should?) be
 	 * modified to allow use of a properties file to statically set a
-	 * logging configuration.
-	 * 
-	 * @param name name of module to turn on logging for
-	 * @param value true to turn on logging, false to turn it off
-	 */
-	public static void setLogging(String name, Boolean value) {
-		loggingInfo.put(name, value);
-	}
-	
-	/**
-	 * Determine whether logging is turned on for a particular module. To maintain the "status quo"
-	 * we say to go ahead with the logging if logging was never setup.
-	 * @param name name of module to check logging state for
-	 * @return true if that module is to be logged, false if not
-	 */
-	public static boolean getLogging(String name) {
-		Boolean value = loggingInfo.get(name);
-		return value == null ? true : value;
+	 * logging configuration.
+	 * 
+	 * @param name name of module to turn on logging for
+	 * @param value true to turn on logging, false to turn it off
+	 */
+	public static void setLogging(String name, Boolean value) {
+		loggingInfo.put(name, value);
+	}
+	
+	/**
+	 * Determine whether logging is turned on for a particular module. To maintain the "status quo"
+	 * we say to go ahead with the logging if logging was never setup.
+	 * @param name name of module to check logging state for
+	 * @return true if that module is to be logged, false if not
+	 */
+	public static boolean getLogging(String name) {
+		Boolean value = loggingInfo.get(name);
+		return value == null ? true : value;
 	}
 	
 	protected static String _loggingConfiguration;
@@ -487,32 +480,32 @@
 		if (null == property)
 			return false;
 		return getLoggingConfiguration().contains(property);
-	}
-
-	/**
-	 * Gets a process identifier (PID) for the running Java Virtual Machine (JVM) process, if possible. 
-	 * Java does not provide a supported way to obtain the operating system (OS) PID in general.
-	 * This method uses technique(s) for getting the OS PID that are not necessarily portable
-	 * to all Java execution environments.
-	 * The PID is returned as a String value.  Where possible, the result will be the string representation of an integer
-	 * that is probably identical to the OS PID of the JVM process that executed this method.  In other cases,
-	 * the result will be an implementation-dependent string name that identifies the JVM instance but does not exactly 
-	 * match the OS PID.  The returned value will not contain spaces.
-	 * If no identifier can be obtained, the result will be null.
-	 * @return A Process Identifier (PID) of the JVM (not necessarily the OS PID) or null if not available
-	 * @see <a href="http://blog.igorminar.com/2007/03/how-java-application-can-discover-its.html">Techniques for Discovering PID</a>
-	 */
-	public static String getPID() {
-		// We try the JVM mgmt bean if available, reported to work on variety
+	}
+
+	/**
+	 * Gets a process identifier (PID) for the running Java Virtual Machine (JVM) process, if possible. 
+	 * Java does not provide a supported way to obtain the operating system (OS) PID in general.
+	 * This method uses technique(s) for getting the OS PID that are not necessarily portable
+	 * to all Java execution environments.
+	 * The PID is returned as a String value.  Where possible, the result will be the string representation of an integer
+	 * that is probably identical to the OS PID of the JVM process that executed this method.  In other cases,
+	 * the result will be an implementation-dependent string name that identifies the JVM instance but does not exactly 
+	 * match the OS PID.  The returned value will not contain spaces.
+	 * If no identifier can be obtained, the result will be null.
+	 * @return A Process Identifier (PID) of the JVM (not necessarily the OS PID) or null if not available
+	 * @see <a href="http://blog.igorminar.com/2007/03/how-java-application-can-discover-its.html">Techniques for Discovering PID</a>
+	 */
+	public static String getPID() {
+		// We try the JVM mgmt bean if available, reported to work on variety
 		// of operating systems on the Sun JVM.  The bean is obtained once per VM,
 		// the other work to get the ID is done here.
 		Object bean = getManagementBean();
 		if (null == getManagementBean()) {
 			return null;
 		}
-		
-		try {
-			String pid = null;
+		
+		try {
+			String pid = null;
 			String vmname = null;
 
 			Method getName = bean.getClass().getDeclaredMethod("getName", (Class[]) null);
@@ -526,21 +519,21 @@
 				return null;
 			}
 
-			// Hopefully the string is in the form "60447@ice.local", where we can pull
-			// out the integer hoping it is identical to the OS PID
-			Pattern exp = Pattern.compile("^(\\d+)@\\S+$");
-			Matcher match = exp.matcher(vmname);
-			if (match.matches()) {
-				pid = match.group(1);
-			} else {
-				// We don't have a candidate to match the OS PID, but we have the JVM name
-				// from the mgmt bean itself so that will have to do, cleaned of spaces
-				pid = vmname.replaceAll("\\s+", "_");
-			}
-			return pid;
-		} catch (Exception e) {
-			return null;
-		}
+			// Hopefully the string is in the form "60447@ice.local", where we can pull
+			// out the integer hoping it is identical to the OS PID
+			Pattern exp = Pattern.compile("^(\\d+)@\\S+$");
+			Matcher match = exp.matcher(vmname);
+			if (match.matches()) {
+				pid = match.group(1);
+			} else {
+				// We don't have a candidate to match the OS PID, but we have the JVM name
+				// from the mgmt bean itself so that will have to do, cleaned of spaces
+				pid = vmname.replaceAll("\\s+", "_");
+			}
+			return pid;
+		} catch (Exception e) {
+			return null;
+		}
 	}
 	
 	protected static Boolean _accessControlDisabled;
@@ -587,5 +580,5 @@
 		}
 		return value;
 	}
-
-}
+
+}