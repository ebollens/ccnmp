/*
 * Part of the CCNx Java Library.
 *
 * Copyright (C) 2008, 2009, 2010 Palo Alto Research Center, Inc.
 *
 * This library is free software; you can redistribute it and/or modify it
 * under the terms of the GNU Lesser General Public License version 2.1
 * as published by the Free Software Foundation. 
 * This library is distributed in the hope that it will be useful,
 * but WITHOUT ANY WARRANTY; without even the implied warranty of
 * MERCHANTABILITY or FITNESS FOR A PARTICULAR PURPOSE. See the GNU
 * Lesser General Public License for more details. You should have received
 * a copy of the GNU Lesser General Public License along with this library;
 * if not, write to the Free Software Foundation, Inc., 51 Franklin Street,
 * Fifth Floor, Boston, MA 02110-1301 USA.
 */

package org.ccnx.ccn.config;

import java.io.File;
import java.io.FileOutputStream;
import java.lang.reflect.Method;
import java.math.BigInteger;
import java.util.HashMap;
import java.util.logging.Level;
import java.util.regex.Matcher;
import java.util.regex.Pattern;

import org.ccnx.ccn.impl.encoding.BinaryXMLCodec;
import org.ccnx.ccn.impl.encoding.XMLEncodable;
import org.ccnx.ccn.impl.security.crypto.CCNDigestHelper;
import org.ccnx.ccn.impl.support.Log;
import org.ccnx.ccn.io.content.ContentEncodingException;
import org.ccnx.ccn.protocol.ContentName;
import org.ccnx.ccn.protocol.ContentObject;

/**
 * A class encapsulating a number of system-level default parameters as well as helper
 * functionality for managing log output and printing debug data. Eventually will
 * be supported by an external configuration file for controlling key parameters.
 * 
 * The current basic logging infrastructure uses standard Java logging, 
 * controlled only by a system-wide Level value.
 * That value, as well as other logging-related parameters are currently managed by the
 * Log class, but should eventually migrate here. There is a facility for selective logging
 * control, by turning on and off logging for individual named "modules"; though that has
 * not yet been widely utilized. Eventually we should support separate log Level settings
 * for each module when necessary.
 */
public class SystemConfiguration {
	
	/**
	 * String constants, to define these in one place.
	 */
	public static final String STRING_FALSE = "false";
	public static final String STRING_TRUE = "true";
	
	/**
	 * System operation timeout. Very long timeout used to wait for system events
	 * such as stopping Daemons.
	 */
	public final static int SYSTEM_STOP_TIMEOUT = 30000;
	
	/**
	 * Very long timeout for network operations, in msec..
	 */
	public final static int MAX_TIMEOUT = 10000;
	
	/**
	 * Extra-long timeout, e.g. to get around reexpression timing issues.
	 */
	public final static int EXTRA_LONG_TIMEOUT = 6000;
	
	/**
	 * Longer timeout, for e.g. waiting for a latest version and being sure you
	 * have anything available locally in msec.
	 */
	public final static int LONG_TIMEOUT = 3000;
	
	/**
	 * Medium timeout, used as system default.
	 */
	public static final int MEDIUM_TIMEOUT = 1000;
	
	/**
	 * Short timeout; for things you expect to exist or not exist locally.
	 */
	public static final int SHORT_TIMEOUT = 300;
	
<<<<<<< HEAD
	/**
	 * Interest reexpression period
	 * TODO - should this be user settable?  If so would probably need ccnd to know about it also
	 */
	public static final int INTEREST_REEXPRESSION_DEFAULT = 4000;
	
=======
>>>>>>> 1894ec4e
	
	public enum DEBUGGING_FLAGS {DEBUG_SIGN, DEBUG_VERIFY, DUMP_DAEMONCMD, REPO_EXITDUMP};
	protected static HashMap<DEBUGGING_FLAGS,Boolean> DEBUG_FLAG_VALUES = new HashMap<DEBUGGING_FLAGS,Boolean>();

	/**
	 * Property to set debug flags.
	 */
	public static final String DEBUG_FLAG_PROPERTY = "com.parc.ccn.DebugFlags";
	
	/**
	 * Property to set directory to dump debug data.
	 */
	public static final String DEBUG_DATA_DIRECTORY_PROPERTY = "com.parc.ccn.DebugDataDirectory";
	protected static final String DEFAULT_DEBUG_DATA_DIRECTORY = "./CCN_DEBUG_DATA";
	protected static String DEBUG_DATA_DIRECTORY = null;
	
	/** 
	 * Tunable timeouts as well as timeout defaults.
	 */
	
	/**
	 * Enumerated Name List looping timeout in ms.
	 * Default is 300ms
	 */
	protected static final String CHILD_WAIT_INTERVAL_PROPERTY = "org.ccnx.EnumList.WaitInterval";
	public final static int CHILD_WAIT_INTERVAL_DEFAULT = 300;
	public static int CHILD_WAIT_INTERVAL = CHILD_WAIT_INTERVAL_DEFAULT;
	
	/**
	 * Default timeout for the flow controller
	 */
	protected static final String FC_TIMEOUT_PROPERTY = "org.ccnx.fc.timeout";
	public final static int FC_TIMEOUT_DEFAULT = MAX_TIMEOUT;
	public static int FC_TIMEOUT = FC_TIMEOUT_DEFAULT;
	
	/**
	 * How long to wait for a ping timeout in CCNNetworkManager, in ms
	 *
	 * This should be longer than the interest timeout to permit at least one re-expression.
	 */
	protected static final String PING_TIMEOUT_PROPERTY = "org.ccnx.ping.timeout";
	public final static int PING_TIMEOUT_DEFAULT = 4200;
	public static int PING_TIMEOUT = PING_TIMEOUT_DEFAULT;
	
	/**
	 * Pipeline size for pipeline in CCNAbstractInputStream
	 * Default is 4
	 */
	protected static final String PIPELINE_SIZE_PROPERTY = "org.ccnx.PipelineSize";
	protected static final String PIPELINE_SIZE_ENV_VAR = "JAVA_PIPELINE_SIZE";
	public static int PIPELINE_SIZE = 4;
	
	/**
	 * Pipeline segment attempts for pipeline in CCNAbstractInputStream
	 * Default is 5
	 */
	protected static final String PIPELINE_ATTEMPTS_PROPERTY = "org.ccnx.PipelineAttempts";
	protected static final String PIPELINE_ATTEMPTS_ENV_VAR = "JAVA_PIPELINE_ATTEMPTS";
	public static int PIPELINE_SEGMENTATTEMPTS = 5;
	
	/**
	 * Pipeline round trip time factor for pipeline in CCNAbstractInputStream
	 * Default is 2
	 */
	protected static final String PIPELINE_RTT_PROPERTY = "org.ccnx.PipelineRTTFactor";
	protected static final String PIPELINE_RTT_ENV_VAR = "JAVA_PIPELINE_RTTFACTOR";
	public static int PIPELINE_RTTFACTOR = 2;
	
	/**
	 * Pipeline stat printouts in CCNAbstractInputStream
	 * Default is off
	 */
	protected static final String PIPELINE_STATS_PROPERTY = "org.ccnx.PipelineStats";
	protected static final String PIPELINE_STATS_ENV_VAR = "JAVA_PIPELINE_STATS";
	public static boolean PIPELINE_STATS = false;
		
	/**
	 * Backwards-compatible handling of old header names. 
	 * Current default is true; eventually will be false.
	 */
	protected static final String OLD_HEADER_NAMES_PROPERTY = "org.ccnx.OldHeaderNames";
	protected static final String OLD_HEADER_NAMES_ENV_VAR = "CCNX_OLD_HEADER_NAMES";
	public static boolean OLD_HEADER_NAMES = true;
	
	
	/**
	 * Timeout used for communication with local 'ccnd' for control operations.
	 *
	 * An example is Face Creation and Prefix Registration.
	 * Should be longer than the interest timeout to permit at least one re-expression.
	 */
	protected static final String CCND_OP_TIMEOUT_PROPERTY = "org.ccnx.ccnop.timeout";
	protected final static String CCND_OP_TIMEOUT_ENV_VAR = "CCND_OP_TIMEOUT";
	public final static int CCND_OP_TIMEOUT_DEFAULT = 4200;
	public static int CCND_OP_TIMEOUT = CCND_OP_TIMEOUT_DEFAULT;
	
	/**
	 * System default timeout
	 */
	protected static final String CCNX_TIMEOUT_PROPERTY = "org.ccnx.default.timeout";
	protected final static String CCNX_TIMEOUT_ENV_VAR = "CCNX_TIMEOUT";
	public final static int CCNX_TIMEOUT_DEFAULT = EXTRA_LONG_TIMEOUT;
	
	/**
	 * GetLatestVersion attempt timeout
	 * TODO  This timeout is set to MEDIUM_TIMEOUT to work around the problem
	 * in ccnd where some interests take >300ms (and sometimes longer, have seen periodic delays >800ms)
	 * when that bug is found and fixed, this can be reduced back to the SHORT_TIMEOUT.
	 * long attemptTimeout = SystemConfiguration.SHORT_TIMEOUT;
	 */
	protected static final String GLV_ATTEMPT_TIMEOUT_PROPERTY = "org.ccnx.glv.attempt.timeout";
	protected final static String GLV_ATTEMPT_TIMEOUT_ENV_VAR = "GLV_ATTEMPT_TIMEOUT";
	public final static int GLV_ATTEMPT_TIMEOUT_DEFAULT = MEDIUM_TIMEOUT;
	public static int GLV_ATTEMPT_TIMEOUT = GLV_ATTEMPT_TIMEOUT_DEFAULT;
	
	/**
	 * "Short timeout" that can be set
	 */
	protected static final String SETTABLE_SHORT_TIMEOUT_PROPERTY = "org.ccnx.short.timeout";
	protected final static String SETTABLE_SHORT_TIMEOUT_ENV_VAR = "SETTABLE_SHORT_TIMEOUT";
	public static int SETTABLE_SHORT_TIMEOUT = SHORT_TIMEOUT;
	
	/**
	 * Settable system default timeout.
	 */
	protected static int _defaultTimeout = CCNX_TIMEOUT_DEFAULT;
	
	/**
	 * Get system default timeout.
	 * @return the default timeout.
	 */
	public static int getDefaultTimeout() { return _defaultTimeout; }
	
	/**
	 * Set system default timeout.
	 */
	public static void setDefaultTimeout(int newTimeout) { _defaultTimeout = newTimeout; }
	
	/**
	 * No timeout. Should be single value used in all places in the code where you
	 * want to block forever.
	 */
	public final static int NO_TIMEOUT = -1;
	
	/**
	 * Set the maximum number of attempts that VersioningProfile.getLatestVersion will
	 * try to get a later version of an object.
	 */
	public static final int GET_LATEST_VERSION_ATTEMPTS = 10;
	
	
	/**
	 * Can set compile-time default encoding here. Choices are
	 * currently "Text" and "Binary", or better yet
	 * BinaryXMLCodec.codecName() or TextXMLCodec.codecName().
	 */
	protected static final String SYSTEM_DEFAULT_ENCODING = BinaryXMLCodec.codecName();
	
	/**
	 * Run-time default. Set to command line property if given, if not,
	 * the system default above.
	 */
	protected static String DEFAULT_ENCODING = null;
	
	/**
	 * Command-line property to set default encoding
	 * @return
	 */
	protected static final String DEFAULT_ENCODING_PROPERTY = 
		"com.parc.ccn.data.DefaultEncoding";
	
	public static final int DEBUG_RADIX = 34;
	
	/**
	 * Obtain the management bean for this runtime if it is available.
	 * The class of the management bean is discovered at runtime and there
	 * should be no static dependency on any particular bean class.
	 * @return the bean or null if none available
	 */
	public static Object getManagementBean() {
		// Check if we already have a management bean; retrieve only
		// once per VM
		if (null != runtimeMXBean) {
			return runtimeMXBean;
		}
		ClassLoader cl = SystemConfiguration.class.getClassLoader();
		try {
			Class<?> mgmtclass = cl.loadClass("java.lang.management.ManagementFactory");
			Method getRuntimeMXBean = mgmtclass.getDeclaredMethod("getRuntimeMXBean", (Class[])null);
			runtimeMXBean = getRuntimeMXBean.invoke(mgmtclass, (Object[])null);
		} catch (Exception ex) {
			Log.log(Level.WARNING, "Management bean unavailable: {0}", ex.getMessage());
		}
		return runtimeMXBean;
	}

	static {
		// Allow override of default debug information.
		String debugFlags = System.getProperty(DEBUG_FLAG_PROPERTY);
		if (null != debugFlags) {
			String [] flags = debugFlags.split(":");
			for (int i=0; i < flags.length; ++i) {
				setDebugFlag(flags[i]);
			}
		}
			
		DEBUG_DATA_DIRECTORY = System.getProperty(DEBUG_DATA_DIRECTORY_PROPERTY, DEFAULT_DEBUG_DATA_DIRECTORY);
	}
	
	static {
		// Allow override of default enumerated name list child wait timeout.
		try {
			CHILD_WAIT_INTERVAL = Integer.parseInt(System.getProperty(CHILD_WAIT_INTERVAL_PROPERTY, Integer.toString(CHILD_WAIT_INTERVAL_DEFAULT)));
//			Log.fine("CHILD_WAIT_INTERVAL = " + CHILD_WAIT_INTERVAL);
		} catch (NumberFormatException e) {
			System.err.println("The ChildWaitInterval must be an integer.");
			throw e;
		}

		// Allow override of default pipeline size for CCNAbstractInputStream
		try {
			PIPELINE_SIZE = Integer.parseInt(retrievePropertyOrEnvironmentVariable(PIPELINE_SIZE_PROPERTY, PIPELINE_SIZE_ENV_VAR, "4"));
			//PIPELINE_SIZE = Integer.parseInt(System.getProperty(PIPELINE_SIZE_PROPERTY, "4"));
		} catch (NumberFormatException e) {
			System.err.println("The PipelineSize must be an integer.");
			throw e;
		}
	
		// Allow override of default pipeline size for CCNAbstractInputStream
		try {
			PIPELINE_SEGMENTATTEMPTS = Integer.parseInt(retrievePropertyOrEnvironmentVariable(PIPELINE_ATTEMPTS_PROPERTY, PIPELINE_ATTEMPTS_ENV_VAR, "5"));
			//PIPELINE_SIZE = Integer.parseInt(System.getProperty(PIPELINE_SIZE_PROPERTY, "4"));
		} catch (NumberFormatException e) {
			System.err.println("The PipelineAttempts must be an integer.");

		}
		
		// Allow override of default pipeline rtt multiplication factor for CCNAbstractInputStream
		try {
			PIPELINE_RTTFACTOR = Integer.parseInt(retrievePropertyOrEnvironmentVariable(PIPELINE_RTT_PROPERTY, PIPELINE_RTT_ENV_VAR, "2"));
		} catch (NumberFormatException e) {
			System.err.println("The PipelineRTTFactor must be an integer.");

		}
		
		// Allow printing of pipeline stats in CCNAbstractInputStream
		PIPELINE_STATS = Boolean.parseBoolean(retrievePropertyOrEnvironmentVariable(PIPELINE_STATS_PROPERTY, PIPELINE_STATS_ENV_VAR, STRING_FALSE));
		
		
			// Allow override of default ping timeout.
		try {
			PING_TIMEOUT = Integer.parseInt(System.getProperty(PING_TIMEOUT_PROPERTY, Integer.toString(PING_TIMEOUT_DEFAULT)));
//			Log.fine("PING_TIMEOUT = " + PING_TIMEOUT);
		} catch (NumberFormatException e) {
			System.err.println("The ping timeout must be an integer.");
			throw e;
		}
		
		// Allow override of default flow controller timeout.
		try {
			FC_TIMEOUT = Integer.parseInt(System.getProperty(FC_TIMEOUT_PROPERTY, Integer.toString(FC_TIMEOUT_DEFAULT)));
//			Log.fine("FC_TIMEOUT = " + FC_TIMEOUT);
		} catch (NumberFormatException e) {
			System.err.println("The default flow controller timeout must be an integer.");
			throw e;
		}
		
		// Allow override of ccn default timeout.
		try {
			_defaultTimeout = Integer.parseInt(retrievePropertyOrEnvironmentVariable(CCNX_TIMEOUT_PROPERTY, CCNX_TIMEOUT_ENV_VAR, Integer.toString(CCNX_TIMEOUT_DEFAULT)));
//			Log.fine("CCNX_TIMEOUT = " + CCNX_TIMEOUT);
		} catch (NumberFormatException e) {
			System.err.println("The ccnd default timeout must be an integer.");
			throw e;
		}

		// Allow override of ccnd op timeout.
		try {
			CCND_OP_TIMEOUT = Integer.parseInt(System.getProperty(CCND_OP_TIMEOUT_PROPERTY, Integer.toString(CCND_OP_TIMEOUT_DEFAULT)));
//			Log.fine("CCND_OP_TIMEOUT = " + CCND_OP_TIMEOUT);
		} catch (NumberFormatException e) {
			System.err.println("The ccnd op timeout must be an integer.");
			throw e;
		}
		
		// Allow override of getLatestVersion attempt timeout.
		try {
			GLV_ATTEMPT_TIMEOUT = Integer.parseInt(retrievePropertyOrEnvironmentVariable(GLV_ATTEMPT_TIMEOUT_PROPERTY, GLV_ATTEMPT_TIMEOUT_ENV_VAR, Integer.toString(GLV_ATTEMPT_TIMEOUT_DEFAULT)));
//			Log.fine("GLV_ATTEMPT_TIMEOUT = " + GLV_ATTEMPT_TIMEOUT);
		} catch (NumberFormatException e) {
			System.err.println("The getlatestversion attempt timeout must be an integer.");
			throw e;
		}
		
		// Allow override of settable short timeout.
		try {
			SETTABLE_SHORT_TIMEOUT = Integer.parseInt(retrievePropertyOrEnvironmentVariable(SETTABLE_SHORT_TIMEOUT_PROPERTY, SETTABLE_SHORT_TIMEOUT_ENV_VAR, Integer.toString(SHORT_TIMEOUT)));
//			Log.fine("SETTABLE_SHORT_TIMEOUT = " + SETTABLE_SHORT_TIMEOUT);
		} catch (NumberFormatException e) {
			System.err.println("The settable short timeout must be an integer.");
			throw e;
		}

		
		// Handle old-style header names
		OLD_HEADER_NAMES = Boolean.parseBoolean(
				retrievePropertyOrEnvironmentVariable(OLD_HEADER_NAMES_PROPERTY, OLD_HEADER_NAMES_ENV_VAR, STRING_TRUE));

	}

	public static String getLocalHost() {
//		InetAddress.getLocalHost().toString(),
		return "127.0.0.1"; // using InetAddress.getLocalHost gives bad results
	}
	
	/**
	 * Order of precedence (highest to lowest):
	 * 
	 * 1) dynamic setting on an individual encoder or decoder,
	 * or in a single encode or decode call
	 * 
	 * 2) command-line property
	 * 
	 * 3) compiled-in default
	 * 
	 * The latter two are handled here, the former in the encoder/decoder
	 * machinery itself.
	 * @return
	 */
	public static String getDefaultEncoding() {
		if (null == DEFAULT_ENCODING) {
			// First time, check for argument
			String commandLineProperty = System.getProperty(DEFAULT_ENCODING_PROPERTY);
			if (null == commandLineProperty) 
				DEFAULT_ENCODING = SYSTEM_DEFAULT_ENCODING;
			else
				DEFAULT_ENCODING = commandLineProperty;
		}
		return DEFAULT_ENCODING;
	}
	
	public static void setDefaultEncoding(String encoding) {
		DEFAULT_ENCODING = encoding;
	}
	
	public static boolean checkDebugFlag(DEBUGGING_FLAGS debugFlag) {
		Boolean result = DEBUG_FLAG_VALUES.get(debugFlag);
		if (null == result)
			return false;
		return result.booleanValue();
	}
	
	/**
	 * Management bean for this runtime, if available.  This is not dependent
	 * upon availability of any particular class but discovered dynamically 
	 * from what is available at runtime.
	 */
	private static Object runtimeMXBean = null;

	public static void setDebugFlag(DEBUGGING_FLAGS debugFlag, boolean value) {
		Log.info("Debug Flag {0} set to {1}", debugFlag.toString(), value);
		DEBUG_FLAG_VALUES.put(debugFlag, Boolean.valueOf(value));
	}

	public static void setDebugFlag(String debugFlag, boolean value) {
		try {
			DEBUGGING_FLAGS df = DEBUGGING_FLAGS.valueOf(debugFlag);
			setDebugFlag(df, value);
		} catch (IllegalArgumentException ax) {
			Log.info("Cannot set debugging flag, no known flag: " + debugFlag + ". Choices are: " + debugFlagList());
		}
	}
	
	public static String debugFlagList() {
		DEBUGGING_FLAGS [] availableFlags = DEBUGGING_FLAGS.values();
		StringBuffer flags = new StringBuffer();
		for (int i=0; i < availableFlags.length; ++i) {
			if (i > 0)
				flags.append(":");
			flags.append(availableFlags);
		}
		return flags.toString();
	}
	
	public static void setDebugFlag(String debugFlag) {
		setDebugFlag(debugFlag, true);
	}
	
	public static void setDebugDataDirectory(String dir) {
		DEBUG_DATA_DIRECTORY=dir;
	}
	
	public static void outputDebugData(ContentName name, XMLEncodable data) {
		try {
			byte [] encoded = data.encode();
			outputDebugData(name, encoded);
		} catch (ContentEncodingException ex) {
			Log.warning("Cannot encode object : " + name + " to output for debug.");
		}
	}
	
	public static void outputDebugData(ContentName name, byte [] data) {
		// Output debug data under a given name.
		try {	
			File dataDir = new File(DEBUG_DATA_DIRECTORY);
			if (!dataDir.exists()) {
				if (!dataDir.mkdirs()) {
					Log.warning("outputDebugData: Cannot create default debug data directory: " + dataDir.getAbsolutePath());
					return;
				}
			}
			File outputParent = new File(dataDir, name.toString());
			if (!outputParent.exists()) {
				if (!outputParent.mkdirs()) {
					Log.warning("outputDebugData: cannot create data parent directory: " + outputParent);
				}
			}
			
			byte [] contentDigest = CCNDigestHelper.digest(data);
			String contentName = new BigInteger(1, contentDigest).toString(DEBUG_RADIX);
			File outputFile = new File(outputParent, contentName);
			
			Log.finest("Attempting to output debug data for name " + name.toString() + " to file " + outputFile.getAbsolutePath());
			
			FileOutputStream fos = new FileOutputStream(outputFile);
			fos.write(data);
			fos.close();
		} catch (Exception e) {
			Log.warning("Exception attempting to log debug data for name: " + name.toString() + " " + e.getClass().getName() + ": " + e.getMessage());
		}
	}
	
	public static void outputDebugObject(File dataDir, String postfix, ContentObject object) {
		// Output debug data under a given name.
		try {	
			if (!dataDir.exists()) {
				if (!dataDir.mkdirs()) {
					Log.warning("outputDebugData: Cannot create debug data directory: " + dataDir.getAbsolutePath());
					return;
				}
			}
			/*
			File outputParent = new File(dataDir, object.name().toString());
			if (!outputParent.exists()) {
				if (!outputParent.mkdirs()) {
					Log.warning("outputDebugData: cannot create data parent directory: " + outputParent);
				}
			}
			*/
			byte [] objectDigest = object.digest();
			StringBuffer contentName = new StringBuffer(new BigInteger(1, objectDigest).toString(DEBUG_RADIX));
			if (null != postfix) {
				contentName = contentName.append(postfix);
			}
			contentName.append(".ccnb");
			File outputFile = new File(dataDir, contentName.toString());
			
			Log.finest("Attempting to output debug data for name " + object.name().toString() + " to file " + outputFile.getAbsolutePath());
			
			FileOutputStream fos = new FileOutputStream(outputFile);
			object.encode(fos);
			fos.close();
		} catch (Exception e) {
			Log.warning("Exception attempting to log debug data for name: " + object.name().toString() + " " + e.getClass().getName() + ": " + e.getMessage());
		}
	}
	
	public static void outputDebugObject(ContentObject object) {
		outputDebugObject(new File(DEBUG_DATA_DIRECTORY), null, object);
	}

	
	/**
	 * Log information about an object at level Level.INFO. See logObject(Level, String, ContentObject) for details.
	 * @param message String to prefix output with
	 * @param co ContentObject to print debugging information about. 
	 * @see logObject(Level, String, ContentObject)
	 */
	public static void logObject(String message, ContentObject co) {
		logObject(Level.INFO, message, co);
	}
	
	/**
	 * Log the gory details of an object, including debugging information relevant to object signing.
	 * @param level log Level to control printing of log messages
	 * @param message message to prefix output with
	 * @param co ContentObject to print debugging information for
	 */
	public static void logObject(Level level, String message, ContentObject co) {
		try {
			byte [] coDigest = CCNDigestHelper.digest(co.encode());
			byte [] tbsDigest = CCNDigestHelper.digest(ContentObject.prepareContent(co.name(), co.signedInfo(), co.content()));
			Log.log(level, message + " name: {0} timestamp: {1} digest: {2}  tbs: {3}.",
					co.name(), co.signedInfo().getTimestamp(), CCNDigestHelper.printBytes(coDigest, DEBUG_RADIX),
					CCNDigestHelper.printBytes(tbsDigest, DEBUG_RADIX));
		} catch (ContentEncodingException xs) {
			Log.log(level, "Cannot encode object for logging: {0}.", co.name());
		}
		
	}
	
	protected static String _loggingConfiguration;
	/**
	 * TODO: Fix this incorrect comment
	 * Property to turn off access control flags. Set it to any value and it will turn off
	 * access control; used for testing.
	 */
	public static final String LOGGING_CONFIGURATION_PROPERTY = "com.parc.ccn.LoggingConfiguration";
	
	/**
	 * Strings of interest to be set in the logging configuration
	 */
	public static final String DETAILED_LOGGER = "DetailedLogger";
	
	/**
	 * Configure logging itself. This is a set of concatenated strings set as a 
	 * command line property; it can be used to set transparent properties read 
	 * at various points in the code.
	 */
	public static String getLoggingConfiguration() {
		if (null == _loggingConfiguration) {
			_loggingConfiguration = System.getProperty(LOGGING_CONFIGURATION_PROPERTY, "");
			
		}
		return _loggingConfiguration;
	}
	
	public static boolean hasLoggingConfigurationProperty(String property) {
		if (null == property)
			return false;
		return getLoggingConfiguration().contains(property);
	}

	/**
	 * Gets a process identifier (PID) for the running Java Virtual Machine (JVM) process, if possible. 
	 * Java does not provide a supported way to obtain the operating system (OS) PID in general.
	 * This method uses technique(s) for getting the OS PID that are not necessarily portable
	 * to all Java execution environments.
	 * The PID is returned as a String value.  Where possible, the result will be the string representation of an integer
	 * that is probably identical to the OS PID of the JVM process that executed this method.  In other cases,
	 * the result will be an implementation-dependent string name that identifies the JVM instance but does not exactly 
	 * match the OS PID.  The returned value will not contain spaces.
	 * If no identifier can be obtained, the result will be null.
	 * @return A Process Identifier (PID) of the JVM (not necessarily the OS PID) or null if not available
	 * @see <a href="http://blog.igorminar.com/2007/03/how-java-application-can-discover-its.html">Techniques for Discovering PID</a>
	 */
	public static String getPID() {
		// We try the JVM mgmt bean if available, reported to work on variety
		// of operating systems on the Sun JVM.  The bean is obtained once per VM,
		// the other work to get the ID is done here.
		Object bean = getManagementBean();
		if (null == getManagementBean()) {
			return null;
		}
		
		try {
			String pid = null;
			String vmname = null;

			Method getName = bean.getClass().getDeclaredMethod("getName", (Class[]) null);
			if (null == getName) {
				return null;
			}
			getName.setAccessible(true);
			vmname = (String) getName.invoke(bean, (Object[]) null);

			if (null == vmname) {
				return null;
			}

			// Hopefully the string is in the form "60447@ice.local", where we can pull
			// out the integer hoping it is identical to the OS PID
			Pattern exp = Pattern.compile("^(\\d+)@\\S+$");
			Matcher match = exp.matcher(vmname);
			if (match.matches()) {
				pid = match.group(1);
			} else {
				// We don't have a candidate to match the OS PID, but we have the JVM name
				// from the mgmt bean itself so that will have to do, cleaned of spaces
				pid = vmname.replaceAll("\\s+", "_");
			}
			return pid;
		} catch (Exception e) {
			return null;
		}
	}
	
	protected static Boolean _accessControlDisabled;
	/**
	 * Property to turn off access control flags. Set it to any value and it will turn off
	 * access control; used for testing.
	 */
	public static final String ACCESS_CONTROL_DISABLED_PROPERTY = "com.parc.ccn.DisableAccessControl";
	
	/**
	 * Allow control of access control at the command line.
	 */
	public static boolean disableAccessControl() {
		if (null == _accessControlDisabled) {
			_accessControlDisabled = (null != System.getProperty(ACCESS_CONTROL_DISABLED_PROPERTY));
			
		}
		return _accessControlDisabled;
	}
	
	public static void setAccessControlDisabled(boolean accessControlDisabled) {
		_accessControlDisabled = accessControlDisabled;
	}

	/**
	 * Retrieve a string that might be stored as an environment variable, or
	 * overridden on the command line. If the command line variable is set, return
	 * its (String) value; if not, return the environment variable value if available;
	 * if neither is set return the default value. Caller should synchronize as appropriate.
	 * @return The value in force for this variable, or null if unset.
	 */
	public static String retrievePropertyOrEnvironmentVariable(String javaPropertyName, String environmentVariableName, String defaultValue) { 
		// First try the command line property.
		String value = null;
		if (null != javaPropertyName) {
			value = System.getProperty(javaPropertyName);
		}
		if ((null == value) && (null != environmentVariableName)) {
			// Try for an environment variable.
			value = System.getenv(environmentVariableName);
		}
		if (null == value) {
			return defaultValue;
		}
		return value;
	}

}<|MERGE_RESOLUTION|>--- conflicted
+++ resolved
@@ -87,16 +87,12 @@
 	 */
 	public static final int SHORT_TIMEOUT = 300;
 	
-<<<<<<< HEAD
 	/**
 	 * Interest reexpression period
-	 * TODO - should this be user settable?  If so would probably need ccnd to know about it also
+	 * TODO - This is (currently) an architectual constant. Not all code has been changed to use it.
 	 */
 	public static final int INTEREST_REEXPRESSION_DEFAULT = 4000;
-	
-=======
->>>>>>> 1894ec4e
-	
+		
 	public enum DEBUGGING_FLAGS {DEBUG_SIGN, DEBUG_VERIFY, DUMP_DAEMONCMD, REPO_EXITDUMP};
 	protected static HashMap<DEBUGGING_FLAGS,Boolean> DEBUG_FLAG_VALUES = new HashMap<DEBUGGING_FLAGS,Boolean>();
 
@@ -186,6 +182,7 @@
 	 *
 	 * An example is Face Creation and Prefix Registration.
 	 * Should be longer than the interest timeout to permit at least one re-expression.
+	 * TODO - ccnop would properly be spelled ccndop
 	 */
 	protected static final String CCND_OP_TIMEOUT_PROPERTY = "org.ccnx.ccnop.timeout";
 	protected final static String CCND_OP_TIMEOUT_ENV_VAR = "CCND_OP_TIMEOUT";
@@ -200,7 +197,7 @@
 	public final static int CCNX_TIMEOUT_DEFAULT = EXTRA_LONG_TIMEOUT;
 	
 	/**
-	 * GetLatestVersion attempt timeout
+	 * GetLatestVersion attempt timeout.
 	 * TODO  This timeout is set to MEDIUM_TIMEOUT to work around the problem
 	 * in ccnd where some interests take >300ms (and sometimes longer, have seen periodic delays >800ms)
 	 * when that bug is found and fixed, this can be reduced back to the SHORT_TIMEOUT.
