--- conflicted
+++ resolved
@@ -924,13 +924,6 @@
 			// Grab digest and segment number after close because for short objects there may not be 
 			// a segment generated until the close
 			_firstSegment = cos.getFirstSegment();
-<<<<<<< HEAD
-			_currentPublisher = (_publisher == null) ? _flowControl.getHandle().getDefaultPublisher() : _publisher; // TODO DKS -- is this always correct?
-			// must match algorithm stream uses to get key locator if null; could have time of access problem
-			_currentPublisherKeyLocator = (_keyLocator == null) ? 
-					_flowControl.getHandle().keyManager().getKeyLocator(_publisher) : _keyLocator;
-=======
->>>>>>> 4a99302f
 		} else {
 			// saving object as gone, currently this is always one empty segment so we don't use an OutputStream
 			ContentName segmentedName = SegmentationProfile.segmentName(name, SegmentationProfile.BASE_SEGMENT );
