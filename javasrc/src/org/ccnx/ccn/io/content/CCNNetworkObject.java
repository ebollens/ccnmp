--- conflicted
+++ resolved
@@ -1068,18 +1068,6 @@
 		return save(version);
 	}
 	
-<<<<<<< HEAD
-	/**
-	 * Methods to save from handlers. We probably don't want to wait in general to do a save from a handler
-	 * but if the save is to a respository (and we really can't tell) we can't do that because we have to
-	 * wait for a response from the repo which only the handler can receive.
-	 */
-	public void saveLaterWithClose() throws ContentEncodingException, IOException {
-		new SaveThread(null, false, null, true);
-	}
-	
-	public void saveLaterWithClose(Interest outstandingInterest) throws ContentEncodingException, IOException {
-=======
 	/*
 	 * Methods to save from handlers. We probably don't want to wait in general to do a save from a handler
 	 * but if the save is to a respository (and we really can't tell) we definitely can't do that because we 
@@ -1113,7 +1101,6 @@
 	 * @param outstandingInterest
 	 */
 	public void saveLaterWithClose(Interest outstandingInterest) {
->>>>>>> d82d0241
 		new SaveThread(null, false, outstandingInterest, true);
 	}
 
