--- conflicted
+++ resolved
@@ -47,13 +47,8 @@
  * @see CCNNameEnumerator
  * @see BasicNameEnumeratorListener
  */
-<<<<<<< HEAD
-public class EnumeratedNameList implements BasicNameEnumeratorListener {
-
-=======
 public class EnumeratedNameList implements BasicNameEnumeratorListener, ContentNameProvider {
 	
->>>>>>> 7f97f9fd
 	protected ContentName _namePrefix;
 	protected CCNNameEnumerator _enumerator;
 	protected BasicNameEnumeratorListener callback;
@@ -689,15 +684,9 @@
 				if (! parentEnumerator.waitForNewChildren(false, SystemConfiguration.MAX_TIMEOUT)) break;
 			}
 			if (parentEnumerator.hasChild(childNameComponent)) {
-<<<<<<< HEAD
-				if (Log.isLoggable(Log.FAC_SEARCH, Level.INFO)) {
-					Log.info(Log.FAC_SEARCH, "EnumeratedNameList.exists: we have a matching child to {0} and the parent enumerator {1} has {2} children.",
-							ContentName.componentPrintURI(childNameComponent), parentName, parentEnumerator.childCount());
-=======
 				if (Log.isLoggable(Level.INFO)) {
 					Log.info("EnumeratedNameList.exists: we have a matching child to {0} and the parent enumerator {1} has {2} children.", 
 							Component.printURI(childNameComponent), parentName, parentEnumerator.childCount());
->>>>>>> 7f97f9fd
 				}
 				childIndex++;
 				if (childIndex == childName.count()) {
@@ -709,15 +698,9 @@
 				parentName = new ContentName(parentName, childNameComponent);
 				continue;
 			} else {
-<<<<<<< HEAD
-				if (Log.isLoggable(Log.FAC_SEARCH, Level.INFO)) {
-					Log.info(Log.FAC_SEARCH, "EnumeratedNameList.exists: the parent enumerator {0} has {1} children but none of them are {2}.",
-							parentName, parentEnumerator.childCount(), ContentName.componentPrintURI(childNameComponent));
-=======
 				if (Log.isLoggable(Level.INFO)) {
 					Log.info("EnumeratedNameList.exists: the parent enumerator {0} has {1} children but none of them are {2}.", 
 							parentName, parentEnumerator.childCount(), Component.printURI(childNameComponent));
->>>>>>> 7f97f9fd
 				}
 				break;
 			}
