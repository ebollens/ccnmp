--- conflicted
+++ resolved
@@ -52,14 +52,11 @@
 import org.ccnx.ccn.profiles.VersionMissingException;
 import org.ccnx.ccn.profiles.VersioningProfile;
 import org.ccnx.ccn.profiles.nameenum.EnumeratedNameList;
-<<<<<<< HEAD
 import org.ccnx.ccn.profiles.namespace.ParameterizedName;
 import org.ccnx.ccn.profiles.namespace.Root;
 import org.ccnx.ccn.profiles.namespace.Root.RootObject;
-=======
 import org.ccnx.ccn.profiles.search.Pathfinder;
 import org.ccnx.ccn.profiles.search.Pathfinder.SearchResults;
->>>>>>> 69789a91
 import org.ccnx.ccn.profiles.security.access.AccessControlManager;
 import org.ccnx.ccn.profiles.security.access.AccessControlProfile;
 import org.ccnx.ccn.profiles.security.access.AccessDeniedException;
@@ -224,37 +221,52 @@
 	public GroupAccessControlManager() {
 		// must call initialize
 	}
-
-<<<<<<< HEAD
+	
+	public GroupAccessControlManager(ContentName namespace, ContentName groupStorage, ContentName userStorage) throws ConfigurationException, IOException, MalformedContentNameStringException {
+		this(namespace, groupStorage, userStorage, null);
+	}
+
+	public GroupAccessControlManager(ContentName namespace, ContentName groupStorage, ContentName userStorage, CCNHandle handle) throws ConfigurationException, IOException, MalformedContentNameStringException {		
+		this(namespace, new ContentName[]{groupStorage}, new ContentName[]{userStorage}, handle);
+	}
+	
+	public GroupAccessControlManager(ContentName namespace, ContentName[] groupStorage, ContentName[] userStorage, CCNHandle handle) throws ConfigurationException, IOException, MalformedContentNameStringException {
+		if (null == handle) {
+			_handle = CCNHandle.open();
+		} else {
+			_handle = handle;
+		}
+		_keyCache = new KeyCache(_handle.keyManager());
+		
+		initialize(namespace, groupStorage, userStorage, handle);
+	}
+	
+	private void initialize(ContentName namespace, ContentName[] groupStorage, ContentName[] userStorage, CCNHandle handle) throws ConfigurationException, IOException, MalformedContentNameStringException {
+		ArrayList<ParameterizedName> parameterizedNames = new ArrayList<ParameterizedName>();
+		for (ContentName uStorage: userStorage) {
+			if (null == uStorage)
+				continue;
+			ParameterizedName pName = new ParameterizedName("User", uStorage, null);
+			parameterizedNames.add(pName);
+		}
+		for (ContentName gStorage: groupStorage) {
+			if (null == gStorage)
+				continue;
+			ParameterizedName pName = new ParameterizedName("Group", gStorage, null);
+			parameterizedNames.add(pName);
+		}
+		Root r = new Root(ContentName.fromNative(GroupAccessControlManager.PROFILE_NAME_STRING), parameterizedNames, null);
+		RootObject policyInformation = new RootObject(namespace, r, SaveType.REPOSITORY, handle);
+		initialize(policyInformation, handle);				
+	}
+	
 	@Override
 	public boolean initialize(RootObject policyInformation, CCNHandle handle) throws ConfigurationException, IOException {
 		// set up information based on contents of policy
 		// also need a static method/command line program to create a Root with the right types of information
 		// for this access control manager type
 		_namespace = policyInformation.getBaseName();
-=======
-	public GroupAccessControlManager(ContentName namespace, ContentName groupStorage, ContentName userStorage) throws ConfigurationException, IOException {
-		this(namespace, groupStorage, userStorage, null);
-	}
-	
-	public GroupAccessControlManager(ContentName namespace, ContentName groupStorage, 
-			ContentName userStorage, CCNHandle handle) throws ConfigurationException, IOException {
-		this(namespace, groupStorage, userStorage, false, handle);
-	}
-	
-	public GroupAccessControlManager(ContentName namespace, ContentName groupStorage, 
-										ContentName userStorage, boolean quiet, CCNHandle handle) throws ConfigurationException, IOException {
-		_namespace = namespace;
-		_userStorage = userStorage;
->>>>>>> 69789a91
-		if (null == handle) {
-			_handle = CCNHandle.open();
-		} else {
-			_handle = handle;
-		}
-		_keyCache = new KeyCache(_handle.keyManager());
-		
-<<<<<<< HEAD
+
 		ArrayList<ParameterizedName> parameterizedNames = policyInformation.root().parameterizedNames();
 		for (ParameterizedName pName: parameterizedNames) {
 			String label = pName.label();
@@ -270,37 +282,6 @@
 		return true;
 	}
 	
-	public GroupAccessControlManager(ContentName namespace, ContentName groupStorage, ContentName userStorage) throws ConfigurationException, IOException, MalformedContentNameStringException {
-		this(namespace, groupStorage, userStorage, null);
-	}
-	
-	private void initialize(ContentName namespace, ContentName[] groupStorage, ContentName[] userStorage, CCNHandle handle) throws ConfigurationException, IOException, MalformedContentNameStringException {
-		ArrayList<ParameterizedName> parameterizedNames = new ArrayList<ParameterizedName>();
-		for (ContentName uStorage: userStorage) {
-			ParameterizedName pName = new ParameterizedName("User", uStorage, null);
-			parameterizedNames.add(pName);
-		}
-		for (ContentName gStorage: groupStorage) {
-			ParameterizedName pName = new ParameterizedName("Group", gStorage, null);
-			parameterizedNames.add(pName);
-		}
-		Root r = new Root(ContentName.fromNative(GroupAccessControlManager.PROFILE_NAME_STRING), parameterizedNames, null);
-		RootObject policyInformation = new RootObject(namespace, r, SaveType.REPOSITORY, handle);
-		initialize(policyInformation, handle);				
-	}
-
-	public GroupAccessControlManager(ContentName namespace, ContentName groupStorage, ContentName userStorage, CCNHandle handle) throws ConfigurationException, IOException, MalformedContentNameStringException {		
-		ContentName[] userStorageArray = new ContentName[1];
-		userStorageArray[0] = userStorage;
-		ContentName[] groupStorageArray = new ContentName[1];
-		groupStorageArray[0] = groupStorage;
-		initialize(namespace, groupStorageArray, userStorageArray, handle);
-	}
-	
-	public GroupAccessControlManager(ContentName namespace, ContentName[] groupStorage, ContentName[] userStorage, CCNHandle handle) throws ConfigurationException, IOException, MalformedContentNameStringException {
-		initialize(namespace, groupStorage, userStorage, handle);
-	}
-	
 	public GroupManager groupManager() throws Exception {
 		if (_groupManager.size() > 1) throw new Exception("A group manager can only be retrieved by name when there are more than one.");
 		return _groupManager.get(0); 	
@@ -356,14 +337,6 @@
 		}
 		
 		return null;
-=======
-		_groupManager = new GroupManager(this, groupStorage, _handle);
-		if (!quiet) { // start enumerating in the background in most cases
-			_groupManager.groupList();
-			userList();
-		}
-		// TODO here, check for a namespace marker, and if one not there, write it (async)
->>>>>>> 69789a91
 	}
 	
 	// TODO
@@ -401,14 +374,6 @@
 	public void addMyIdentity(ContentName identity) {
 		_myIdentities.add(identity);
 	}
-	
-	/**
-	 * Add an identity in the default user namesapce to my set. Assume the key is already published.
-	 */
-	public void addMyIdentity(String userName) {
-		_myIdentities.add(GroupAccessControlProfile.userNamespaceName(_userStorage, userName));
-	}
-	
 	
 	/**
 	 * Publish the specified identity (i.e. the public key) of a specified user
@@ -1524,15 +1489,6 @@
 			// Don't encrypt the group metadata
 			return false;
 		}
-<<<<<<< HEAD
-		// if users have separate encryption keys that are themselves encrypted,
-		// this will doubly-encrypt them; need to skip those (skip anything prefixed
-		// with a user key name)
-=======
-		if (GroupAccessControlProfile.isUserName(name)) {
-			return false;
-		}
->>>>>>> 69789a91
 		return super.isProtectedContent(name, publisher, contentType, handle);
 	}
 
