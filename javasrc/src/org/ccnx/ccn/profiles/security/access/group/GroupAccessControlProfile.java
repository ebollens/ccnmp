/**
 * Part of the CCNx Java Library.
 *
 * Copyright (C) 2008, 2009 Palo Alto Research Center, Inc.
 *
 * This library is free software; you can redistribute it and/or modify it
 * under the terms of the GNU Lesser General Public License version 2.1
 * as published by the Free Software Foundation. 
 * This library is distributed in the hope that it will be useful,
 * but WITHOUT ANY WARRANTY; without even the implied warranty of
 * MERCHANTABILITY or FITNESS FOR A PARTICULAR PURPOSE. See the GNU
 * Lesser General Public License for more details. You should have received
 * a copy of the GNU Lesser General Public License along with this library;
 * if not, write to the Free Software Foundation, Inc., 51 Franklin Street,
 * Fifth Floor, Boston, MA 02110-1301 USA.
 */

package org.ccnx.ccn.profiles.security.access.group;


import org.bouncycastle.util.Arrays;
import org.ccnx.ccn.impl.security.crypto.CCNDigestHelper;
import org.ccnx.ccn.impl.support.DataUtils;
import org.ccnx.ccn.impl.support.Log;
import org.ccnx.ccn.impl.support.Tuple;
import org.ccnx.ccn.io.content.ContentEncodingException;
import org.ccnx.ccn.profiles.CCNProfile;
import org.ccnx.ccn.profiles.VersionMissingException;
import org.ccnx.ccn.profiles.VersioningProfile;
import org.ccnx.ccn.profiles.namespace.ParameterizedName;
import org.ccnx.ccn.profiles.security.access.AccessControlProfile;
import org.ccnx.ccn.protocol.CCNTime;
import org.ccnx.ccn.protocol.ContentName;

/**
 * This class specifies how a number of access control elements are named:
 * - users, and their keys
 * - groups, and their keys
 * - access control lists (ACLs)
 * - node keys, and their encryption under ACL member keys
 * - if used, markers indicating where to find ACLs/node keys
 */
public class GroupAccessControlProfile extends AccessControlProfile implements CCNProfile {
	
	// These may eventually want to move somewhere more general
	public static final String GROUP_PREFIX = "Groups";
	public static final byte [] GROUP_PREFIX_BYTES = ContentName.componentParseNative(GROUP_PREFIX);
	public static final String USER_PREFIX = "Users";
	public static final byte [] USER_PREFIX_BYTES = ContentName.componentParseNative(USER_PREFIX);
	
	// The labels used to tag group or user storage information in AccessControlPolicyMarkerObjects
	public static final String GROUP_LABEL = "Group";		
	public static final String USER_LABEL = "User";
	
	public static final String GROUP_MEMBERSHIP_LIST_NAME = "MembershipList";
	public static final String GROUP_POINTER_TO_PARENT_GROUP_NAME = "PointerToParentGroup";
	public static final String ACL_NAME = "ACL";
	public static final byte [] ACL_NAME_BYTES = ContentName.componentParseNative(ACL_NAME);
	public static final String NODE_KEY_NAME = "NK";
	public static final byte [] NODE_KEY_NAME_BYTES = ContentName.componentParseNative(NODE_KEY_NAME);	
	// These two must be the same length
	public static final byte [] USER_PRINCIPAL_PREFIX = ContentName.componentParseNative("p");
	public static final byte [] GROUP_PRINCIPAL_PREFIX = ContentName.componentParseNative("g");
	public static final ContentName ACL_POSTFIX = new ContentName(new byte[][]{ACCESS_CONTROL_MARKER_BYTES, ACL_NAME_BYTES});

	/**
	 * This class records information about a CCN principal.
	 * This information includes: 
	 * - principal type (group, etc),
	 * - friendly name (the name the principal is known by)
	 * - version
	 * 
	 * We define a mapping between name components and principals:
	 * <TYPE_PREFIX>:<NAMESPACE_HASH>:<FRIENDLY_NAME>:<VERSION>
	 *
	 */
	public static class PrincipalInfo {
		
		// Number of parts expected in a PI component representation
		// private static final int PI_COMPONENT_COUNT = 4;
		
		// However long our distinguishing hashes should be
		public static final int DISTINGUISHING_HASH_LENGTH = 8;
	
		private byte [] _typeMarker;
		private byte[] _distinguishingHash;
		private String _friendlyName;
		private CCNTime _versionTimestamp;
				
		/**
		 * Parse the principal info for a specified public key name
		 * @param isGroup whether the principal is a group
		 * @param publicKeyName the public key name
		 * @return the corresponding principal info
		 * @throws VersionMissingException
		 * @throws ContentEncodingException 
		 */
		public PrincipalInfo(GroupAccessControlManager accessControlManager, ContentName publicKeyName) throws VersionMissingException, ContentEncodingException {
			boolean isGroup = accessControlManager.isGroupName(publicKeyName);
			_typeMarker = (isGroup ? GROUP_PRINCIPAL_PREFIX : USER_PRINCIPAL_PREFIX);
			_versionTimestamp = VersioningProfile.getLastVersionAsTimestamp(publicKeyName);
			
			// Now need to parse the principal name into a distinguishing hash and friendly name
			// How to do this depends on which group it is; there might be a postfix for the
			// name to deal with
			Tuple<ContentName, String> distinguishingPrefixAndFriendlyName = accessControlManager.parsePrefixAndFriendlyNameFromPublicKeyName(publicKeyName);
			_distinguishingHash = contentPrefixToDistinguishingHash(distinguishingPrefixAndFriendlyName.first());
			_friendlyName = distinguishingPrefixAndFriendlyName.second();
		}
		
		public PrincipalInfo(byte [] principalInfoNameComponent) {
			
			if (!PrincipalInfo.isPrincipalNameComponent(principalInfoNameComponent) || (principalInfoNameComponent.length <= USER_PRINCIPAL_PREFIX.length))
				throw new IllegalArgumentException("Not a valid principal name component!");
			int pos = 0;
			
			try {
				// The group and user principal prefixes are of the same length
				_typeMarker = new byte[GROUP_PRINCIPAL_PREFIX.length];
				System.arraycopy(principalInfoNameComponent, pos, _typeMarker, 0, _typeMarker.length);
				pos += _typeMarker.length;
				pos += CCNProfile.COMPONENT_SEPARATOR.length;
				
				// The distinguishing hash is of length DISTINGUISHING_HASH_LENGTH
				_distinguishingHash = new byte[DISTINGUISHING_HASH_LENGTH];
				System.arraycopy(principalInfoNameComponent, pos, _distinguishingHash, 0, _distinguishingHash.length);
				pos += _distinguishingHash.length;
				pos += CCNProfile.COMPONENT_SEPARATOR.length;
				
				// friendly name until the next COMPONENT_SEPARATOR
				// We only check for the first byte of COMPONENT_SEPARATOR 
				// since that byte is known to not appear in a friendly name
				int fnLength = 0;
				while (principalInfoNameComponent[pos + fnLength] != CCNProfile.COMPONENT_SEPARATOR[0]) fnLength++;
				byte[] friendlyNameBytes = new byte[fnLength];
				System.arraycopy(principalInfoNameComponent, pos, friendlyNameBytes, 0, fnLength);
				_friendlyName = ContentName.componentPrintNative(friendlyNameBytes);
				pos += fnLength;
				pos += CCNProfile.COMPONENT_SEPARATOR.length;
	
				// the rest is the timestamp
				byte[] timestampBytes = new byte[principalInfoNameComponent.length - pos];
				System.arraycopy(principalInfoNameComponent, pos, timestampBytes, 0, timestampBytes.length);
				_versionTimestamp = new CCNTime(timestampBytes);
			} catch (Exception e) {
				// we're having some trouble here...
				Log.severe(Log.FAC_ACCESSCONTROL, "PrincipalInfo: error in parsing component {0}", 
						ContentName.componentPrintURI(principalInfoNameComponent));
				Log.severe(Log.FAC_ACCESSCONTROL, "PrincipalInfo: typeMarker {0}, distinguishing hash {1}, friendly name {2}, timestamp {3}",
						ContentName.componentPrintURI(_typeMarker), ContentName.componentPrintURI(_distinguishingHash),
						_friendlyName, _versionTimestamp);
				System.exit(1);
			}
<<<<<<< HEAD
			
			_typeMarker = pieces[0];
			_distinguishingHash = pieces[1];
			_friendlyName = ContentName.componentPrintNative(pieces[2]);
			try {
				_versionTimestamp = new CCNTime(pieces[3]);
			} catch (IllegalArgumentException e) {
				// we've been having some trouble here...
				Log.severe(Log.FAC_ACCESSCONTROL, "PrincipalInfo: error in parsing component {0}", 
						ContentName.componentPrintURI(principalInfoNameComponent));
				Log.severe(Log.FAC_ACCESSCONTROL, "PrincpialInfo: typeMarker {0}, distinguishing hash {1}, friendly name {2}, part to parse into timestamp {3}",
						ContentName.componentPrintURI(_typeMarker), ContentName.componentPrintURI(_distinguishingHash),
						_friendlyName, ContentName.componentPrintURI(pieces[3]));
				throw e;
			}
=======
>>>>>>> 4a99302f
		}
		
		/**
		 * Principal names for links to wrapped key blocks take the form:
		 * {GROUP_PRINCIPAL_PREFIX | PRINCIPAL_PREFIX} COMPONENT_SEPARATOR distinguisingHash COMPONENT_SEPARATOR friendlName COMPONENT_SEPARATOR timestamp as 12-bit binary
		 * This allows a single enumeration of a wrapped key directory to determine
		 * not only which principals the keys are wrapped for, but also what versions of their
		 * private keys the keys are wrapped under (also determinable from the contents of the
		 * wrapped key blocks, but to do that you have to pull the wrapped key block).
		 * These serve as the name of a link to the actual wrapped key block.
		 */
		public byte[] toNameComponent() {
			byte [] prefix = (isGroup() ? GROUP_PRINCIPAL_PREFIX : USER_PRINCIPAL_PREFIX);
			byte [] bytePrincipal = ContentName.componentParseNative(friendlyName());
			byte [] byteTime = versionTimestamp().toBinaryTime();
			byte [] component = new byte[prefix.length + distinguishingHash().length + bytePrincipal.length + 
			                             byteTime.length + 3*COMPONENT_SEPARATOR.length];
			// java 1.6 has much better functions for array copying
			int offset = 0;
			System.arraycopy(prefix, 0, component, offset, prefix.length);
			offset += prefix.length;
			System.arraycopy(COMPONENT_SEPARATOR, 0, component, offset, COMPONENT_SEPARATOR.length);
			offset += COMPONENT_SEPARATOR.length;

			System.arraycopy(distinguishingHash(), 0, component, offset, distinguishingHash().length);
			offset += distinguishingHash().length;
			System.arraycopy(COMPONENT_SEPARATOR, 0, component, offset, COMPONENT_SEPARATOR.length);
			offset += COMPONENT_SEPARATOR.length;

			System.arraycopy(bytePrincipal, 0, component, offset, bytePrincipal.length);
			offset += bytePrincipal.length;
			System.arraycopy(COMPONENT_SEPARATOR, 0, component, offset, COMPONENT_SEPARATOR.length);
			offset += COMPONENT_SEPARATOR.length;
			
			System.arraycopy(byteTime, 0, component, offset, byteTime.length);
			
			return component;
		}
		
		public boolean isGroup() { return Arrays.areEqual(GROUP_PRINCIPAL_PREFIX, _typeMarker); }
		public String friendlyName() { return _friendlyName; }
		public byte[] distinguishingHash() { return _distinguishingHash; }
		public CCNTime versionTimestamp() { return _versionTimestamp; }

		/**
		 * Returns whether a specified name component is the name of a principal
		 * @param nameComponent the name component
		 * @return
		 */
		public static boolean isPrincipalNameComponent(byte [] nameComponent) {
			return (DataUtils.isBinaryPrefix(GroupAccessControlProfile.USER_PRINCIPAL_PREFIX, nameComponent) ||
					DataUtils.isBinaryPrefix(GroupAccessControlProfile.GROUP_PRINCIPAL_PREFIX, nameComponent));
		}
		
		/**
		 * A first stab
		 * @throws ContentEncodingException 
		 */
		public static byte [] contentPrefixToDistinguishingHash(ContentName name) throws ContentEncodingException {
			byte [] fullDigest = CCNDigestHelper.digest(name.encode());
			// Ensure that the distinguishing hash is always exactly of length DISTINGUISHING_HASH_LENGTH
			// to enable correct parsing of a byte[] representing a PrincipalInfo
			if (fullDigest.length > DISTINGUISHING_HASH_LENGTH) {
				byte [] returnedDigest = new byte[DISTINGUISHING_HASH_LENGTH];
				System.arraycopy(fullDigest, 0, returnedDigest, 0, DISTINGUISHING_HASH_LENGTH);
				return returnedDigest;
			} else if (fullDigest.length < DISTINGUISHING_HASH_LENGTH) {
				byte [] returnedDigest = new byte[DISTINGUISHING_HASH_LENGTH];
				System.arraycopy(fullDigest, 0, returnedDigest, 0, fullDigest.length);
				return returnedDigest;
			}
			return fullDigest;
		}
	}
	
	/**
	 * Returns whether the specified name is the name of a node key
	 * @param name the name
	 * @return
	 */
	public static boolean isNodeKeyName(ContentName name) {
		if (!isAccessName(name) || !VersioningProfile.hasTerminalVersion(name)) {
			return false;
		}
		int versionComponent = VersioningProfile.findLastVersionComponent(name);
		if (name.stringComponent(versionComponent - 1).equals(NODE_KEY_NAME)) {
			return true;
		}
		return false;
	}

	/**
	 * Get the name of the node key for a given content node, if there is one.
	 * This is nodeName/<access marker>/NK, with a version then added for a specific node key.
	 * @param nodeName the name of the content node
	 * @return the name of the corresponding node key
	 */
	public static ContentName nodeKeyName(ContentName nodeName) {
		ContentName rootName = accessRoot(nodeName);
		ContentName nodeKeyName = new ContentName(rootName, ACCESS_CONTROL_MARKER_BYTES, NODE_KEY_NAME_BYTES);
		return nodeKeyName;
	}
	
	/**
	 * Get the name of the access control list (ACL) for a given content node.
	 * This is nodeName/<access marker>/ACL.
	 * @param nodeName the name of the content node
	 * @return the name of the corresponding ACL
	 */
	public static ContentName aclName(ContentName nodeName) {
		ContentName baseName = accessRoot(nodeName);
		return baseName.append(aclPostfix());
	}
	
	public static ContentName aclPostfix() {
		return ACL_POSTFIX;
	}
	
	/**
	 * Get the name of the user namespace.
	 * This assumes a top-level namespace, where the group information is stored in 
	 * namespace/Groups and namespace/Users..
	 * @param namespace the top-level name space
	 * @return the name of the user namespace
	 */
	public static ContentName userNamespaceName(ContentName namespace) {
		return new ContentName(accessRoot(namespace), USER_PREFIX_BYTES);
	}

	/**
	 * Get the name of the namespace for a specified user.
	 * @param userNamespace the name of the user namespace
	 * @param userName the user name
	 * @return the name of the namespace for the user
	 */
	public static ContentName userNamespaceName(ContentName userNamespace,
			String userName) {
		return ContentName.fromNative(userNamespace, userName);
	}
	
	/**
	 * Get the name of the group namespace.
	 * This assumes a top-level namespace, where the group information is stored in 
	 * namespace/Groups and namespace/Users..
	 * @param namespace the top-level name space
	 * @return the name of the group namespace
	 */
	public static ContentName groupNamespaceName(ContentName namespace) {
		return new ContentName(accessRoot(namespace), GROUP_PREFIX_BYTES);
	}
	
	/**
	 * Get the name of the namespace for a specified group.
	 * @param namespace the top-level namespace
	 * @param groupFriendlyName the name of the group
	 * @return the name of the namespace for the group
	 */
	public static ContentName groupName(ContentName namespace, String groupFriendlyName) {
		return ContentName.fromNative(groupNamespaceName(namespace), groupFriendlyName);
	}
	
	/**
	 * Get the name of a group public key.
	 * This is the unversioned root. The actual public key is stored at the latest version of
	 * this name. The private key and decoding blocks are stored under that version, with
	 * the segments of the group public key.
	 * @param groupNamespaceName the namespace of the group
	 * @param groupFriendlyName the name of the group
	 * @return the name of the group public key
	 */
	public static ContentName groupPublicKeyName(ParameterizedName groupStorage, String groupFriendlyName) {
		ContentName groupFullName = ContentName.fromNative(groupStorage.prefix(), groupFriendlyName);
		return groupPublicKeyName(groupStorage, groupFullName);
	}
	
	/**
	 * Get the name of the public key of a group specified by its full name
	 * @param groupFullName the full name of the group
	 * @return the name of the group public key
	 */
	public static ContentName groupPublicKeyName(ParameterizedName groupStorage, ContentName groupFullName) {
		if (null != groupStorage.suffix()) {
			return ContentName.fromNative(groupFullName.append(groupStorage.suffix()), AccessControlProfile.GROUP_PUBLIC_KEY_NAME);
		}
		return ContentName.fromNative(groupFullName, AccessControlProfile.GROUP_PUBLIC_KEY_NAME);
	}
	
	public static ContentName userPublicKeyName(ParameterizedName userStorage, ContentName userName) {
		if (null != userStorage.suffix()) {
			return userName.append(userStorage.suffix());
		}
		return userName;
	}
	
	/**
	 * Get the name of a group membership list for a specified group
	 * @param groupNamespaceName the namespace of the group
	 * @param groupFriendlyName the name of the group
	 * @return the name of the group membership list
	 */
	public static ContentName groupMembershipListName(ParameterizedName groupNamespaceName, String groupFriendlyName) {
		return ContentName.fromNative(ContentName.fromNative(groupNamespaceName.prefix(), groupFriendlyName),  GROUP_MEMBERSHIP_LIST_NAME);
	}

	/**
	 * Get the friendly name of a specified group
	 * @param groupName the full name of the group
	 * @return the friendly name of the group
	 */
	public static String groupNameToFriendlyName(ContentName groupName) {
		return ContentName.componentPrintNative(groupName.lastComponent());
	}

	/**
	 * Get the name of a group private key.
	 * We hang the wrapped private key directly off the public key version.
	 * @param groupPublicKeyNameAndVersion the versioned name of the group public key
	 * @return the versioned name of the group private key
	 */
	public static ContentName groupPrivateKeyDirectory(ContentName groupPublicKeyNameAndVersion) {
		return groupPublicKeyNameAndVersion;
	}
	
	public static ContentName groupPointerToParentGroupName(ContentName groupFullName) {
		return ContentName.fromNative(groupFullName, GROUP_POINTER_TO_PARENT_GROUP_NAME);
	}

}<|MERGE_RESOLUTION|>--- conflicted
+++ resolved
@@ -151,24 +151,6 @@
 						_friendlyName, _versionTimestamp);
 				System.exit(1);
 			}
-<<<<<<< HEAD
-			
-			_typeMarker = pieces[0];
-			_distinguishingHash = pieces[1];
-			_friendlyName = ContentName.componentPrintNative(pieces[2]);
-			try {
-				_versionTimestamp = new CCNTime(pieces[3]);
-			} catch (IllegalArgumentException e) {
-				// we've been having some trouble here...
-				Log.severe(Log.FAC_ACCESSCONTROL, "PrincipalInfo: error in parsing component {0}", 
-						ContentName.componentPrintURI(principalInfoNameComponent));
-				Log.severe(Log.FAC_ACCESSCONTROL, "PrincpialInfo: typeMarker {0}, distinguishing hash {1}, friendly name {2}, part to parse into timestamp {3}",
-						ContentName.componentPrintURI(_typeMarker), ContentName.componentPrintURI(_distinguishingHash),
-						_friendlyName, ContentName.componentPrintURI(pieces[3]));
-				throw e;
-			}
-=======
->>>>>>> 4a99302f
 		}
 		
 		/**
