--- conflicted
+++ resolved
@@ -397,15 +397,11 @@
 	}
 	
 	public ContentName getSupersededBlockName() {
-<<<<<<< HEAD
-		return ContentName.fromNative(_namePrefix, AccessControlProfile.SUPERSEDED_MARKER);
-=======
 		return getSupersededBlockNameForKey(_namePrefix);
 	}
 	
 	public static ContentName getSupersededBlockNameForKey(ContentName versionedKeyName) {
 		return ContentName.fromNative(versionedKeyName, GroupAccessControlProfile.SUPERSEDED_MARKER);
->>>>>>> 2057088e
 	}
 	
 	/**
@@ -687,24 +683,13 @@
 					try{
 							_principalsLock.readLock().lock();
 							for (String principal : _principals.keySet()) {
-<<<<<<< HEAD
+								Log.info("KeyDirectory getUnwrappedKey: the KD secret key is wrapped under the key of principal {0}", 
+										principal);
 								PrincipalInfo pInfo = _principals.get(principal);
 								GroupManager pgm = _manager.groupManager(pInfo.distinguishingHash());
 								if ((pgm == null) || (! pgm.isGroup(principal)) || (pgm.amKnownGroupMember(principal))) {
 									// On this pass, only do groups that I don't think I'm a member of.
-									if (!pgm.isGroup(principal)) Log.finer("KeyDirectory getUnwrappedKey: Principal {0} is not a group.", principal);
-									if (pgm.amKnownGroupMember(principal)) Log.finer("KeyDirectory getUnwrappedKey: I am already known to be a member of the group {0} ", principal);
-=======
-								Log.info("KeyDirectory getUnwrappedKey: the KD secret key is wrapped under the key of principal {0}", 
-										principal);
-								// On this pass, only do groups that I don't think I'm a member of.
-								if (!_manager.groupManager().isGroup(principal)) {
-									Log.finer("KeyDirectory getUnwrappedKey: Principal {0} is not a group.", principal);
-									continue;
-								}
-								if (_manager.groupManager().amKnownGroupMember(principal)) {
-									Log.finer("KeyDirectory getUnwrappedKey: I am already known to be a member of the group {0} ", principal);
->>>>>>> 2057088e
+									Log.finer("KeyDirectory getUnwrappedKey: skipping principal {0}.", principal);
 									continue;
 								}
 
