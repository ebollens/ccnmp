--- conflicted
+++ resolved
@@ -615,28 +615,7 @@
 			unwrappedKey = skc.getKey(skc.getKeyID(getName()));
 			Log.info(Log.FAC_ACCESSCONTROL, "KeyDirectory getUnwrappedKey: found desired unwrapped key name in our cache.");			
 		}
-		
-		// Do we have the unwrapped key in our cache?
-		// First, look up the desired keyID in the cache. 
-		// If it's not in the cache, look up the desired key by name
-		SecureKeyCache skc = _handle.keyManager().getSecureKeyCache();
-		if ((null != expectedKeyID) && (skc.containsKey(expectedKeyID))) {
-			unwrappedKey = skc.getKey(expectedKeyID);
-			Log.info(Log.FAC_ACCESSCONTROL, "KeyDirectory getUnwrappedKey: found desired unwrapped keyID in our cache.");
-		}
-		if ((null == unwrappedKey) && (skc.containsKey(getName()))) {
-			unwrappedKey = skc.getKey(skc.getKeyID(getName()));
-			Log.info(Log.FAC_ACCESSCONTROL, "KeyDirectory getUnwrappedKey: found desired unwrapped key name in our cache.");			
-		}
-
-<<<<<<< HEAD
-		// Do we have one of the wrapping keys already in our cache?
-		if (null == unwrappedKey) {
-			unwrappedKey = unwrapKeyViaCache();
-		}
-		
-=======
->>>>>>> 4a99302f
+
 		if (null == unwrappedKey) {
 			// If we've never enumerated, now might be the time.
 			if (!hasEnumerated()) {
@@ -935,18 +914,7 @@
 		SecureKeyCache skc = _handle.keyManager().getSecureKeyCache();
 		if (skc.containsKey(getPrivateKeyBlockName())) {
 			Log.info(Log.FAC_ACCESSCONTROL, "KeyDirectory getPrivateKey: found private key in cache.");
-<<<<<<< HEAD
-			return (PrivateKey) skc.getKey(skc.getKeyID(getPrivateKeyBlockName()));
-		}
-		
-		if (!hasPrivateKeyBlock()) { // checks hasChildren
-			if (Log.isLoggable(Log.FAC_ACCESSCONTROL, Level.INFO)) {
-				Log.info(Log.FAC_ACCESSCONTROL, "No private key block exists with name {0}", getPrivateKeyBlockName());
-			}
-			return null;
-=======
 			return skc.getPrivateKey(getPrivateKeyBlockName());
->>>>>>> 4a99302f
 		}
 
 		// Skip checking enumeration results. Assume we know we have one or not. Just
