--- conflicted
+++ resolved
@@ -18,7 +18,6 @@
 package org.ccnx.ccn.test.impl;
 
 import java.io.ByteArrayOutputStream;
-import java.util.Arrays;
 import java.util.logging.Level;
 import java.util.logging.Logger;
 import java.util.logging.SimpleFormatter;
@@ -72,9 +71,6 @@
 		if (result > 0) {
 			byte[] contents = _baos.toByteArray();
 			byte[] b = new byte[_lastFinish - _lastStart];
-<<<<<<< HEAD
-			b = Arrays.copyOfRange(contents, _lastStart, _lastFinish);
-=======
 			/* b = Arrays.copyOfRange(contents, _lastStart, _lastFinish); */
 			if (!(contents.length < _lastFinish)) {
 				int j = 0;
@@ -93,7 +89,6 @@
 					b[j] = (byte) 0;	
 				}
 			}
->>>>>>> 355528f9
 			System.out.println("Logging problem - we saw: \"" + new String(b) + "\" when there should have been no log");
 			Log.setLevel(Level.ALL);
 			Log.severe("Logging problem: we saw: \"{0}\" when there should have been no log", new String(b));
