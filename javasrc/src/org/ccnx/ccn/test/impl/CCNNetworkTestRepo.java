/*
 * Part of the CCNx Java Library.
 *
 * Copyright (C) 2011 Palo Alto Research Center, Inc.
 *
 * This library is free software; you can redistribute it and/or modify it
 * under the terms of the GNU Lesser General Public License version 2.1
 * as published by the Free Software Foundation. 
 * This library is distributed in the hope that it will be useful,
 * but WITHOUT ANY WARRANTY; without even the implied warranty of
 * MERCHANTABILITY or FITNESS FOR A PARTICULAR PURPOSE. See the GNU
 * Lesser General Public License for more details. You should have received
 * a copy of the GNU Lesser General Public License along with this library;
 * if not, write to the Free Software Foundation, Inc., 51 Franklin Street,
 * Fifth Floor, Boston, MA 02110-1301 USA.
 */

package org.ccnx.ccn.test.impl;

import java.util.ArrayList;
import java.util.Random;

import org.ccnx.ccn.CCNContentHandler;
import org.ccnx.ccn.CCNHandle;
import org.ccnx.ccn.CCNInterestHandler;
import org.ccnx.ccn.config.SystemConfiguration;
import org.ccnx.ccn.impl.CCNFlowControl.SaveType;
import org.ccnx.ccn.impl.support.Log;
import org.ccnx.ccn.io.content.CCNStringObject;
import org.ccnx.ccn.protocol.ContentName;
import org.ccnx.ccn.protocol.ContentObject;
import org.ccnx.ccn.protocol.Interest;
import org.ccnx.ccn.test.CCNTestBase;
import org.ccnx.ccn.test.CCNTestHelper;
import org.junit.AfterClass;
import org.junit.Assert;
import org.junit.BeforeClass;
import org.junit.Test;

public class CCNNetworkTestRepo extends CCNTestBase {
	
	protected static final int TEST_TIMEOUT = SystemConfiguration.MEDIUM_TIMEOUT;
	
	protected static Random _rnd = new Random();
	static CCNTestHelper testHelper = new CCNTestHelper(CCNNetworkTestRepo.class);
	static ContentName testPrefix = testHelper.getClassChildName("networkTestRepo");
	
	@BeforeClass
	public static void setUpBeforeClass() throws Exception {
		CCNTestBase.setUpBeforeClass();
	}
	
	@AfterClass
	public static void tearDownAfterClass() throws Exception {
		CCNTestBase.tearDownAfterClass();
	}
	
	/**
	 * This test once uncovered an error in the network manager due to prefix registration timing
	 */
	@Test
	public void testObjectIOLoop() throws Exception {
		Log.info(Log.FAC_TEST, "Starting testObjectIOLoop");

<<<<<<< HEAD
	   // Send a stream of string objects
	   ArrayList<CCNStringObject> sent = new ArrayList<CCNStringObject>();
	         int tosend = 100;
	   for(int i = 0; i < tosend; i++) {
	       // Save content
	       try {
	    	   System.out.println("Trying for object " + i);
	           CCNStringObject so = new CCNStringObject(basename,
	                   String.format("string object %d", i),
	                   SaveType.LOCALREPOSITORY, handle);
	           so.save();
	           so.close();
	           sent.add(so);
	       } catch(Exception e) {
	           e.printStackTrace();
	           throw e;
	       }
	       System.out.println(i);
	   }
	}
	
	@Test
	public void testBadCallback() throws Exception {
		BogusFilterListener bfl = new BogusFilterListener();
		TestListener tl = new TestListener();
		putHandle.registerFilter(testPrefix, bfl);
		putHandle.checkError(TEST_TIMEOUT);
		Interest interest = new Interest(testPrefix);
		synchronized (bfl) {
			getHandle.expressInterest(interest, tl);
			putHandle.checkError(TEST_TIMEOUT);
			long beforeTime = System.currentTimeMillis();
			bfl.wait(SystemConfiguration.SHORT_TIMEOUT);
			// Make sure this works via log
			putHandle.getNetworkManager().dumpHandlerStackTrace("Testing handler dump - this is expected");
			bfl.wait(SystemConfiguration.MAX_TIMEOUT * 2);
			if (System.currentTimeMillis() - beforeTime >= (SystemConfiguration.MAX_TIMEOUT * 2))
				Assert.fail("Network manager failed to interrupt hung handler");
		}
		getHandle.cancelInterest(interest, tl);
		putHandle.checkError(TEST_TIMEOUT);
	}
	
	class TestListener implements CCNContentHandler {

		public Interest handleContent(ContentObject co,
				Interest interest) {
			Assert.assertFalse(co == null);
			return null;
		}
	}
	class BogusFilterListener implements CCNInterestHandler {

		public boolean handleInterest(Interest interest) {
			try {
				CCNStringObject cso = new CCNStringObject(ContentName.fromNative(testPrefix, "bogus"), "bogus",
						SaveType.REPOSITORY, putHandle);
				cso.setTimeout(SystemConfiguration.NO_TIMEOUT);
				cso.save();		// This is bogus
				Assert.fail("Unexpected return");
			} catch (Exception e) {
				synchronized (this) {
					notifyAll();
				}
			}
			return true;
		}	
	}	
=======
		CCNHandle handle = CCNHandle.getHandle();
		ContentName basename = testHelper.getTestNamespace("content_"  + _rnd.nextLong());
>>>>>>> f9131d4d

		// Send a stream of string objects
		ArrayList<CCNStringObject> sent = new ArrayList<CCNStringObject>();
         int tosend = 100;
         for(int i = 0; i < tosend; i++) {
        	 // Save content
        	 try {
        		 Log.info(Log.FAC_TEST, "Trying for object " + i);
        		 CCNStringObject so = new CCNStringObject(basename,
                 String.format("string object %d", i),
                 SaveType.LOCALREPOSITORY, handle);
        		 so.save();
        		 so.close();
        		 sent.add(so);
        	 } catch(Exception e) {
        		 e.printStackTrace();
        		 throw e;
        	 }
        	 Log.info(Log.FAC_TEST, new Integer(i).toString());
         }
         Log.info(Log.FAC_TEST, "Completed testHighwaterWait");
	}
}<|MERGE_RESOLUTION|>--- conflicted
+++ resolved
@@ -61,12 +61,14 @@
 	@Test
 	public void testObjectIOLoop() throws Exception {
 		Log.info(Log.FAC_TEST, "Starting testObjectIOLoop");
+		
+		CCNHandle handle = CCNHandle.getHandle();
+		ContentName basename = testHelper.getTestNamespace("content_"  + _rnd.nextLong());
 
-<<<<<<< HEAD
-	   // Send a stream of string objects
-	   ArrayList<CCNStringObject> sent = new ArrayList<CCNStringObject>();
+	    // Send a stream of string objects
+	    ArrayList<CCNStringObject> sent = new ArrayList<CCNStringObject>();
 	         int tosend = 100;
-	   for(int i = 0; i < tosend; i++) {
+	    for(int i = 0; i < tosend; i++) {
 	       // Save content
 	       try {
 	    	   System.out.println("Trying for object " + i);
@@ -81,11 +83,15 @@
 	           throw e;
 	       }
 	       System.out.println(i);
-	   }
+	    }
+	   
+		Log.info(Log.FAC_TEST, "Completed testObjectIOLoop");
 	}
 	
 	@Test
 	public void testBadCallback() throws Exception {
+		Log.info(Log.FAC_TEST, "Starting testBadCallback");
+
 		BogusFilterListener bfl = new BogusFilterListener();
 		TestListener tl = new TestListener();
 		putHandle.registerFilter(testPrefix, bfl);
@@ -104,6 +110,8 @@
 		}
 		getHandle.cancelInterest(interest, tl);
 		putHandle.checkError(TEST_TIMEOUT);
+		
+		Log.info(Log.FAC_TEST, "Completed testBadCallback");
 	}
 	
 	class TestListener implements CCNContentHandler {
@@ -131,30 +139,4 @@
 			return true;
 		}	
 	}	
-=======
-		CCNHandle handle = CCNHandle.getHandle();
-		ContentName basename = testHelper.getTestNamespace("content_"  + _rnd.nextLong());
->>>>>>> f9131d4d
-
-		// Send a stream of string objects
-		ArrayList<CCNStringObject> sent = new ArrayList<CCNStringObject>();
-         int tosend = 100;
-         for(int i = 0; i < tosend; i++) {
-        	 // Save content
-        	 try {
-        		 Log.info(Log.FAC_TEST, "Trying for object " + i);
-        		 CCNStringObject so = new CCNStringObject(basename,
-                 String.format("string object %d", i),
-                 SaveType.LOCALREPOSITORY, handle);
-        		 so.save();
-        		 so.close();
-        		 sent.add(so);
-        	 } catch(Exception e) {
-        		 e.printStackTrace();
-        		 throw e;
-        	 }
-        	 Log.info(Log.FAC_TEST, new Integer(i).toString());
-         }
-         Log.info(Log.FAC_TEST, "Completed testHighwaterWait");
-	}
 }