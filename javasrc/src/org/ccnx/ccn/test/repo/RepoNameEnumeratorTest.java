/*
 * A CCNx library test.
 *
 * Copyright (C) 2008, 2009, 2011 Palo Alto Research Center, Inc.
 *
 * This work is free software; you can redistribute it and/or modify it under
 * the terms of the GNU General Public License version 2 as published by the
 * Free Software Foundation. 
 * This work is distributed in the hope that it will be useful, but WITHOUT ANY
 * WARRANTY; without even the implied warranty of MERCHANTABILITY or
 * FITNESS FOR A PARTICULAR PURPOSE. See the GNU General Public License
 * for more details. You should have received a copy of the GNU General Public
 * License along with this program; if not, write to the
 * Free Software Foundation, Inc., 51 Franklin Street, Fifth Floor,
 * Boston, MA 02110-1301, USA.
 */

package org.ccnx.ccn.test.repo;

import java.io.IOException;
import java.util.ArrayList;
import java.util.Random;

import org.ccnx.ccn.CCNContentHandler;
import org.ccnx.ccn.CCNHandle;
import org.ccnx.ccn.config.ConfigurationException;
import org.ccnx.ccn.impl.support.Log;
import org.ccnx.ccn.io.RepositoryOutputStream;
import org.ccnx.ccn.profiles.CommandMarker;
import org.ccnx.ccn.profiles.VersioningProfile;
import org.ccnx.ccn.profiles.nameenum.BasicNameEnumeratorListener;
import org.ccnx.ccn.profiles.nameenum.CCNNameEnumerator;
import org.ccnx.ccn.protocol.ContentName;
import org.ccnx.ccn.protocol.ContentObject;
import org.ccnx.ccn.protocol.Exclude;
import org.ccnx.ccn.protocol.Interest;
import org.ccnx.ccn.protocol.MalformedContentNameStringException;
import org.ccnx.ccn.test.AssertionCCNHandle;
import org.junit.Assert;
import org.junit.Test;


/**
 * Part of repository test infrastructure. Test repository side of name enumeration.
 */
<<<<<<< HEAD
public class RepoNameEnumeratorTest implements BasicNameEnumeratorListener, CCNContentHandler {
=======
public class RepoNameEnumeratorTest implements BasicNameEnumeratorListener, CCNInterestListener {
	
	static final long WAIT_TIME = 500;
>>>>>>> f9131d4d

	CCNHandle getLibrary;
	CCNNameEnumerator getne;
	
	String prefix1String = RepoTestBase._globalPrefix+"/nameEnumerate";
	//String prefix1String = "/repoTest/nameEnumerate";
	ContentName prefix1;
	
	Random rand = new Random();
	
	CCNHandle putLibrary;
	AssertionCCNHandle explicitExcludeHandle;
	
	ArrayList<ContentName> names1 = null;
	ArrayList<ContentName> names2 = null;
	ArrayList<ContentName> names3 = null;
	
	@Test
	public void repoNameEnumerationTest(){
		Log.info(Log.FAC_TEST, "Starting repoNameEnumerationTest");

		setHandles();
		
		prefix1String += "-" + rand.nextInt(10000);
		
		Log.info(Log.FAC_TEST, "adding name1 to repo");
		addContentToRepo(prefix1String+"/name1");
		
		Log.info(Log.FAC_TEST, "test register prefix");
		testRegisterPrefix();
		
		Log.info(Log.FAC_TEST, "checking for first response");
		testGetResponse(1);
		
		Log.info(Log.FAC_TEST, "adding second name to repo");
		addContentToRepo(prefix1String+"/name2");
		
		//make sure we get the new thing
		Log.info(Log.FAC_TEST, "checking for second name added");
		testGetResponse(2);
		
		//make sure nothing new came in
		Log.info(Log.FAC_TEST, "check to make sure nothing new came in");
		testGetResponse(3);
		
		Log.info(Log.FAC_TEST, "test a cancelPrefix");
		testCancelPrefix();
		
		Log.info(Log.FAC_TEST, "now add third thing");
		addContentToRepo(prefix1String+"/name3");
		
		//make sure we don't hear about this one
		Log.info(Log.FAC_TEST, "called cancel, shouldn't hear about the third item");
		testGetResponse(3);
		
		Log.info(Log.FAC_TEST, "now testing with a version in the prefix");
		ContentName versionedName = getVersionedName(prefix1String);
		addContentToRepo(new ContentName(versionedName, "versionNameTest".getBytes()));
		registerPrefix(versionedName);
		testGetResponse(4);
		closeHandles();
		
		Log.info(Log.FAC_TEST, "Completed repoNameEnumerationTest");
	}
	
	private ContentName getVersionedName(String name){
		try {
			return VersioningProfile.addVersion(ContentName.fromNative(name));
		} catch (MalformedContentNameStringException e) {
			Assert.fail("could not create versioned name for prefix: "+name);
		}
		return null;
	}
	
	private void addContentToRepo(ContentName name){
		try{
			RepositoryOutputStream ros = new RepositoryOutputStream(name, putLibrary);
			ros.setTimeout(5000);
			byte [] data = "Testing 1 2 3".getBytes();
			ros.write(data, 0, data.length);
			ros.close();
		} catch (IOException ex) {
			Log.warningStackTrace(Log.FAC_TEST, ex);
			Assert.fail("could not put the content into the repo ("+name+"); " + ex.getMessage());
		} 
	}
	
	private void addContentToRepo(String contentName){
		//method to load something to repo for testing
		ContentName name;
		try {
			name = ContentName.fromNative(contentName);
			addContentToRepo(name);
		} catch (MalformedContentNameStringException e) {
			Log.warningStackTrace(Log.FAC_TEST, e);
			Assert.fail("Could not create content name from String.");
		}
	}
	
	
	public int handleNameEnumerator(ContentName prefix, ArrayList<ContentName> names) {
		Log.info("I got a response from the name enumerator, with " + names.size() + " entries.");
		if (names1 == null)
			names1 = names;
		else if (names2 == null)
			names2 = names;
		else
			names3 = names;
		return 0;
	}
	
	
	/* 
	 * function to open and set the put and get libraries
	 * also creates and sets the Name Enumerator Objects
	 * 
	 */
	public void setHandles(){
		try {
			getLibrary = CCNHandle.open();
			getne = new CCNNameEnumerator(getLibrary, this);
			
			putLibrary = CCNHandle.open();
		} catch (ConfigurationException e) {
			e.printStackTrace();
			Assert.fail("Failed to open libraries for tests");
		} catch (IOException e) {
			Log.warningStackTrace(Log.FAC_TEST, e);
			Assert.fail("Failed to open libraries for tests");
		}
	}
	
	public void closeHandles() {
		getLibrary.close();
		putLibrary.close();
	}
	
	public void testRegisterPrefix(){
		//adding a second prefix...  should never get a response,
		prefix1 = registerPrefix(prefix1String);
		registerPrefix(prefix1String+"/doesnotexist");
	}
	
	public void registerPrefix(ContentName prefix){
		try {
			getne.registerPrefix(prefix);
		} catch (IOException e) {
			System.err.println("error registering prefix");
			Log.warningStackTrace(Log.FAC_TEST, e);
			Assert.fail("error registering prefix");
		}
	}
	
	public ContentName registerPrefix(String pre){
		try {
			ContentName p = ContentName.fromNative(pre);
			registerPrefix(p);
			return p;
		} catch (Exception e) {
			Assert.fail("Could not create ContentName from "+prefix1String);
		}
		return null;
	}
	
	
	public void testCancelPrefix(){
		getne.cancelPrefix(prefix1);
	}
	
	
	public void testGetResponse(int count){
		try {
			int i = 0;
			while (i < 500) {
				Thread.sleep(rand.nextInt(50));
				i++;
				//break out early if possible
				if ( (count == 1 && names1!=null) || (count == 2 && names2!=null) || (count == 4 && names3!=null) )
					break;
			}
			
			//the names are registered...
			System.out.println("done waiting for response: count is "+count+" i="+i);
		} catch (InterruptedException e) {
			Log.warning(Log.FAC_TEST, "error waiting for names to be registered by name enumeration responder");
			Assert.fail();
		}
		
		if (count == 1) {
			Assert.assertNotNull(names1);
			Log.info(Log.FAC_TEST, "names1 size = "+names1.size());
			for (ContentName s: names1)
				Log.info(s.toString());
				
			Assert.assertTrue(names1.size()==1);
			Assert.assertTrue(names1.get(0).toString().equals("/name1"));
			Assert.assertNull(names2);
			Assert.assertNull(names3);
		} else if (count == 2) {
			Assert.assertNotNull(names2);
			Log.info(Log.FAC_TEST, "names2 size = "+names2.size());
			for (ContentName s: names2)
				Log.info(Log.FAC_TEST, s.toString());
			Assert.assertTrue(names2.size()==2);
			Assert.assertTrue((names2.get(0).toString().equals("/name1") && names2.get(1).toString().equals("/name2")) || (names2.get(0).toString().equals("/name2") && names2.get(1).toString().equals("/name1")));
			//not guaranteed to be in this order!
			//Assert.assertTrue(names2.get(0).toString().equals("/name1"));
			//Assert.assertTrue(names2.get(1).toString().equals("/name2"));
			Assert.assertNull(names3);
		} else if (count == 3) {
			if (names3 != null) {
				Assert.assertTrue(names2.size()==2);
				Assert.assertTrue((names2.get(0).toString().equals("/name1") && names2.get(1).toString().equals("/name2")) || (names2.get(0).toString().equals("/name2") && names2.get(1).toString().equals("/name1")));
			}
		} else if (count==4) {
			Assert.assertNotNull(names3);
			Log.info(Log.FAC_TEST, "names3 size = "+names3.size());
			for (ContentName s: names3)
				Log.info(Log.FAC_TEST, s.toString());
		}
	}
	
	
	int contentReceived = 0;
	ContentName repoID = null;
	
	@Test
	public void explicitExcludeFastResponseTest(){
		Log.info(Log.FAC_TEST, "Completed explicitExcludeFastResponseTest");

		ContentName prefixMarked = new ContentName(new ContentName(), CommandMarker.COMMAND_MARKER_BASIC_ENUMERATION.getBytes());
		
		//we have minSuffixComponents to account for sig, version, seg and digest
		Interest pi = Interest.constructInterest(prefixMarked, null, null, null, 4, null);

		try {
			explicitExcludeHandle = AssertionCCNHandle.open();
			explicitExcludeHandle.expressInterest(pi, this);
		} catch (IOException e) {
			Assert.fail("Error expressing explicit interest: "+e.getMessage());
		} catch (ConfigurationException e) {
			Assert.fail("could not create handle for test");
		}
		
		try {
			int i = 0;
			while (i < 500) {
				Thread.sleep(50);
				i++;
				explicitExcludeHandle.checkError(0);
				//break out early if possible
				if ( contentReceived > 0)
					break;
			}
			
			//the names are registered...
			System.out.println("received a response");
		} catch (InterruptedException e) {
			System.err.println("error waiting for explicit NE response.");
			Assert.fail();
		}
		
		//now express interest excluding the repo
		//interest expressed in handleContent...
		try {
			int i = 0;
			while (i < 500) {
				Thread.sleep(rand.nextInt(50));
				i++;
				explicitExcludeHandle.checkError(0);
				//break out early if possible
				if ( contentReceived == 2)
					Assert.fail("received a response from the repo!");
			}
			
			//no response when I shouldn't have gotten one!
		} catch (InterruptedException e) {
			System.err.println("error waiting for explicit NE response.");
			Assert.fail();
		}
		
		explicitExcludeHandle.close();
		
		Log.info(Log.FAC_TEST, "Completed explicitExcludeFastResponseTest");	
	}

	boolean firstResponse = true;
	
	public Interest handleContent(ContentObject data, Interest interest) {
		
		ContentName responseName = null;
		ContentName name = data.name();
		
		if (interest.exclude()!=null) {
			Assert.assertFalse(firstResponse);
			if (responseName == null)
				Assert.fail("responseName is null, this is not the first response and it should not be null");
			else
				Assert.assertFalse(!data.name().contains(responseName.component(0)));
		} else {
			firstResponse = false;
		}
		
		//for now, this is copied from CCNNameEnumerator.getIDFromName  should be refactored so it isn't manually copied.
		try {
			int index = name.containsWhere(CommandMarker.COMMAND_MARKER_BASIC_ENUMERATION.getBytes());
			ContentName prefix = name.subname(index+1, name.count());
			if(VersioningProfile.hasTerminalVersion(prefix))
				responseName = VersioningProfile.cutLastVersion(prefix);
			else
				responseName = prefix;
			Log.finest(Log.FAC_TEST, "NameEnumeration response ID: {0}", responseName);
		} catch(Exception e) {
			Assert.fail("failed to get repo id from NE response: "+e.getMessage());
		}
		
		Exclude excludes = interest.exclude();
		if(excludes==null)
			excludes = new Exclude();
		excludes.add(new byte[][]{responseName.component(0)});
		Interest newInterest = Interest.constructInterest(interest.name(), excludes, null, null, 4, null); 
		
		contentReceived++;
		
		return newInterest;
	}
}<|MERGE_RESOLUTION|>--- conflicted
+++ resolved
@@ -43,13 +43,9 @@
 /**
  * Part of repository test infrastructure. Test repository side of name enumeration.
  */
-<<<<<<< HEAD
 public class RepoNameEnumeratorTest implements BasicNameEnumeratorListener, CCNContentHandler {
-=======
-public class RepoNameEnumeratorTest implements BasicNameEnumeratorListener, CCNInterestListener {
 	
 	static final long WAIT_TIME = 500;
->>>>>>> f9131d4d
 
 	CCNHandle getLibrary;
 	CCNNameEnumerator getne;
