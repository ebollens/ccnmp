--- conflicted
+++ resolved
@@ -21,12 +21,8 @@
 
 import org.ccnx.ccn.CCNContentHandler;
 import org.ccnx.ccn.CCNHandle;
-<<<<<<< HEAD
 import org.ccnx.ccn.CCNInterestHandler;
-=======
-import org.ccnx.ccn.CCNInterestListener;
 import org.ccnx.ccn.KeyManager;
->>>>>>> e6db14e5
 import org.ccnx.ccn.config.ConfigurationException;
 import org.ccnx.ccn.config.SystemConfiguration;
 import org.ccnx.ccn.impl.support.Log;
@@ -166,18 +162,12 @@
 	 * @throws InterruptedException
 	 */
 	public void checkError(long timeout) throws Error, InterruptedException {
-<<<<<<< HEAD
 		if (timeout > 0 || timeout == SystemConfiguration.NO_TIMEOUT) {
 			synchronized (this) {
 				if (timeout == SystemConfiguration.NO_TIMEOUT)
 					wait();
 				else
 					wait(timeout);
-=======
-		if (timeout != SystemConfiguration.NO_TIMEOUT) {
-			synchronized (this) {
-				wait(timeout);
->>>>>>> e6db14e5
 			}
 		}
 		if (null != _error)
