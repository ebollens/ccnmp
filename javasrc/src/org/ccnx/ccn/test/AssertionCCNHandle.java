--- conflicted
+++ resolved
@@ -162,11 +162,7 @@
 	 * @throws InterruptedException
 	 */
 	public void checkError(long timeout) throws Error, InterruptedException {
-<<<<<<< HEAD
-		if (timeout != 0) {
-=======
-		if (timeout != SystemConfiguration.NO_TIMEOUT) {
->>>>>>> 111d3dc2
+		if (timeout != SystemConfiguration.NO_TIMEOUT && timeout != 0) {
 			synchronized (this) {
 				wait(timeout);
 			}
