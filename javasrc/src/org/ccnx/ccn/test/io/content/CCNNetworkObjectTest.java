package org.ccnx.ccn.test.io.content;

import java.io.ByteArrayOutputStream;
import java.io.IOException;
import java.io.InvalidObjectException;
import java.util.Random;
import java.util.logging.Level;

import javax.xml.stream.XMLStreamException;

import org.bouncycastle.util.Arrays;
import org.ccnx.ccn.CCNHandle;
import org.ccnx.ccn.impl.security.crypto.util.DigestHelper;
import org.ccnx.ccn.impl.support.Log;
import org.ccnx.ccn.io.CCNVersionedInputStream;
import org.ccnx.ccn.io.content.CCNNetworkObject;
import org.ccnx.ccn.io.content.CCNStringObject;
import org.ccnx.ccn.io.content.Collection;
import org.ccnx.ccn.io.content.Link;
import org.ccnx.ccn.io.content.LinkAuthenticator;
import org.ccnx.ccn.io.content.Collection.CollectionObject;
import org.ccnx.ccn.profiles.VersioningProfile;
import org.ccnx.ccn.protocol.CCNTime;
import org.ccnx.ccn.protocol.ContentName;
import org.ccnx.ccn.protocol.PublisherID;
import org.ccnx.ccn.protocol.SignedInfo;
import org.ccnx.ccn.protocol.PublisherID.PublisherType;
import org.ccnx.ccn.test.Flosser;
import org.junit.AfterClass;
import org.junit.Assert;
import org.junit.BeforeClass;
import org.junit.Test;


/**
 * Works. Currently very slow, as it's timing
 * out lots of blocks. End of stream markers will help with that, as
 * will potentially better binary ccnb decoding.
 * @author smetters
 *
 */
public class CCNNetworkObjectTest {
	
	static ContentName namespace;
	static ContentName stringObjName;
	static ContentName collectionObjName;
	static String prefix = "CollectionObject-";
	static ContentName [] ns = null;
	
	static public byte [] contenthash1 = new byte[32];
	static public byte [] contenthash2 = new byte[32];
	static public byte [] publisherid1 = new byte[32];
	static public byte [] publisherid2 = new byte[32];
	static PublisherID pubID1 = null;	
	static PublisherID pubID2 = null;
	static int NUM_LINKS = 15;
	static LinkAuthenticator [] las = new LinkAuthenticator[NUM_LINKS];
	static Link [] lrs = null;
	
	static Collection small1;
	static Collection small2;
	static Collection empty;
	static Collection big;
	static CCNHandle library;
	static String [] numbers = new String[]{"ONE", "TWO", "THREE", "FOUR", "FIVE", "SIX", "SEVEN", "EIGHT", "NINE", "TEN"};
	
	static Level oldLevel;
	
	static Flosser flosser = null;
	
	static void setupNamespace(ContentName name) throws IOException {
		flosser.handleNamespace(name);
	}

	static void removeNamespace(ContentName name) throws IOException {
		flosser.stopMonitoringNamespace(name);
	}

	@AfterClass
	public static void tearDownAfterClass() throws Exception {
		Log.setLevel(oldLevel);
		if (flosser != null) {
			flosser.stop();
			flosser = null;
		}
	}

	@BeforeClass
	public static void setUpBeforeClass() throws Exception {
		System.out.println("Making stuff.");
		oldLevel = Log.getLevel();
		Log.setLevel(Level.FINE);
		
		library = CCNHandle.open();
		namespace = ContentName.fromNative("/parc/test/data/CCNNetworkObjectTest-" + + new Random().nextInt(10000));
		stringObjName = ContentName.fromNative(namespace, "StringObject");
		collectionObjName = ContentName.fromNative(namespace, "CollectionObject");
		
		ns = new ContentName[NUM_LINKS];
		for (int i=0; i < NUM_LINKS; ++i) {
			ns[i] = ContentName.fromNative(namespace, "Links", prefix+Integer.toString(i));
		}
		Arrays.fill(publisherid1, (byte)6);
		Arrays.fill(publisherid2, (byte)3);

		pubID1 = new PublisherID(publisherid1, PublisherType.KEY);
		pubID2 = new PublisherID(publisherid2, PublisherType.ISSUER_KEY);

		las[0] = new LinkAuthenticator(pubID1);
		las[1] = null;
		las[2] = new LinkAuthenticator(pubID2, null, null,
				SignedInfo.ContentType.DATA, contenthash1);
		las[3] = new LinkAuthenticator(pubID1, null, CCNTime.now(),
				null, contenthash1);
		
		for (int j=4; j < NUM_LINKS; ++j) {
			las[j] = new LinkAuthenticator(pubID2, null, CCNTime.now(), null, null);
 		}

		lrs = new Link[NUM_LINKS];
		for (int i=0; i < lrs.length; ++i) {
			lrs[i] = new Link(ns[i],las[i]);
		}
		
		empty = new Collection();
		small1 = new Collection();
		small2 = new Collection();
		for (int i=0; i < 5; ++i) {
			small1.add(lrs[i]);
			small2.add(lrs[i+5]);
		}
		big = new Collection();
		for (int i=0; i < NUM_LINKS; ++i) {
			big.add(lrs[i]);
		}
		
		flosser = new Flosser();
	}

	@Test
	public void testVersioning() throws Exception {
		// Testing problem of disappearing versions, inability to get latest. Use simpler
		// object than a collection.
		CCNHandle lput = CCNHandle.open();
		CCNHandle lget = CCNHandle.open();
		
		ContentName testName = ContentName.fromNative(stringObjName, "testVersioning");
		try {

			CCNStringObject so = new CCNStringObject(testName, "First value", lput);
			CCNStringObject ro = null;
			CCNStringObject ro2 = null;
			CCNStringObject ro3, ro4; // make each time, to get a new library.
			CCNTime soTime, srTime, sr2Time, sr3Time, sr4Time, so2Time;
			setupNamespace(testName);
			for (int i=0; i < numbers.length; ++i) {
				soTime = saveAndLog(numbers[i], so, null, numbers[i]);
				if (null == ro) {
					ro = new CCNStringObject(testName, lget);
					srTime = waitForDataAndLog(numbers[i], ro);
				} else {
					srTime = updateAndLog(numbers[i], ro, null);				
				}
				if (null == ro2) {
					ro2 = new CCNStringObject(testName, null);
					sr2Time = waitForDataAndLog(numbers[i], ro2);
				} else {
					sr2Time = updateAndLog(numbers[i], ro2, null);				
				}
				ro3 = new CCNStringObject(ro.getVersionedName(), null); // read specific version
				sr3Time = waitForDataAndLog("UpdateToROVersion", ro3);
				// Save a new version and pull old
				so2Time = saveAndLog(numbers[i] + "-Update", so, null, numbers[i] + "-Update");
				ro4 = new CCNStringObject(ro.getVersionedName(), null); // read specific version
				sr4Time = waitForDataAndLog("UpdateAnotherToROVersion", ro4);
				System.out.println("Update " + i + ": Times: " + soTime + " " + srTime + " " + sr2Time + " " + sr3Time + " different: " + so2Time);
				Assert.assertEquals("SaveTime doesn't match first read", soTime, srTime);
				Assert.assertEquals("SaveTime doesn't match second read", soTime, sr2Time);
				Assert.assertEquals("SaveTime doesn't match specific version read", soTime, sr3Time);
				Assert.assertFalse("UpdateTime isn't newer than read time", soTime.equals(so2Time));
				Assert.assertEquals("SaveTime doesn't match specific version read", soTime, sr4Time);
			}
		} finally {
			removeNamespace(testName);
		}
	}

	@Test
	public void testSaveToVersion() throws Exception {
		// Testing problem of disappearing versions, inability to get latest. Use simpler
		// object than a collection.
		CCNHandle lput = CCNHandle.open();
		CCNHandle lget = CCNHandle.open();
		ContentName testName = ContentName.fromNative(stringObjName, "testSaveToVersion");
		try {

			CCNTime desiredVersion = CCNTime.now();

			CCNStringObject so = new CCNStringObject(testName, "First value", lput);
			setupNamespace(testName);
			saveAndLog("SpecifiedVersion", so, desiredVersion, "Time: " + desiredVersion);
			Assert.assertEquals("Didn't write correct version", desiredVersion, so.getVersion());

			CCNStringObject ro = new CCNStringObject(testName, lget);
			ro.waitForData(); 
			Assert.assertEquals("Didn't read correct version", desiredVersion, ro.getVersion());
			ContentName versionName = ro.getVersionedName();

			saveAndLog("UpdatedVersion", so, null, "ReplacementData");
			updateAndLog("UpdatedData", ro, null);
			Assert.assertTrue("New version " + so.getVersion() + " should be later than old version " + desiredVersion, (desiredVersion.before(so.getVersion())));
			Assert.assertEquals("Didn't read correct version", so.getVersion(), ro.getVersion());

			CCNStringObject ro2 = new CCNStringObject(versionName, null);
			ro2.waitForData();
			Assert.assertEquals("Didn't read correct version", desiredVersion, ro2.getVersion());
		} finally {
			removeNamespace(testName);
		}
	}

	@Test
	public void testEmptySave() throws Exception {
		boolean caught = false;
		ContentName testName = ContentName.fromNative(stringObjName, "testEmptySave");
		try {
			CollectionObject emptycoll = 
				new CollectionObject(testName, (Collection)null, library);
			setupNamespace(testName);
			try {
				emptycoll.setData(small1); // set temporarily to non-null
				saveAndLog("Empty", emptycoll, null, null);
			} catch (InvalidObjectException iox) {
				// this is what we expect to happen
				caught = true;
			}
			Assert.assertTrue("Failed to produce expected exception.", caught);	
		} finally {
			removeNamespace(testName);
		}
	}

	@Test
	public void testStreamUpdate() throws Exception {

		ContentName testName = ContentName.fromNative(collectionObjName, "testStreamUpdate");
		try {
			CollectionObject testCollectionObject = new CollectionObject(testName, small1, CCNHandle.open());
			setupNamespace(testName);

			saveAndLog("testStreamUpdate", testCollectionObject, null, small1);
			System.out.println("testCollectionObject name: " + testCollectionObject.getVersionedName());

			CCNVersionedInputStream vis = new CCNVersionedInputStream(testCollectionObject.getVersionedName());
			ByteArrayOutputStream baos = new ByteArrayOutputStream();
			byte [] buf = new byte[128];
			// Will incur a timeout
			while (!vis.eof()) {
				int read = vis.read(buf);
				if (read > 0)
					baos.write(buf, 0, read);
			}
			System.out.println("Read " + baos.toByteArray().length + " bytes, digest: " + 
					DigestHelper.printBytes(DigestHelper.digest(baos.toByteArray()), 16));

			Collection decodedData = new Collection();
			decodedData.decode(baos.toByteArray());
			System.out.println("Decoded collection data: " + decodedData);
			Assert.assertEquals("Decoding via stream fails to give expected result!", decodedData, small1);

			CCNVersionedInputStream vis2 = new CCNVersionedInputStream(testCollectionObject.getVersionedName());
			ByteArrayOutputStream baos2 = new ByteArrayOutputStream();
			// Will incur a timeout
			while (!vis2.eof()) {
				int val = vis2.read();
				if (val < 0)
					break;
				baos2.write((byte)val);
			}
			System.out.println("Read " + baos2.toByteArray().length + " bytes, digest: " + 
					DigestHelper.printBytes(DigestHelper.digest(baos2.toByteArray()), 16));
			Assert.assertArrayEquals("Reading same object twice gets different results!", baos.toByteArray(), baos2.toByteArray());

			Collection decodedData2 = new Collection();
			decodedData2.decode(baos2.toByteArray());
			Assert.assertEquals("Decoding via stream byte read fails to give expected result!", decodedData2, small1);

			CCNVersionedInputStream vis3 = new CCNVersionedInputStream(testCollectionObject.getVersionedName());
			Collection decodedData3 = new Collection();
			decodedData3.decode(vis3);
			Assert.assertEquals("Decoding via stream full read fails to give expected result!", decodedData3, small1);
		} finally {
			removeNamespace(testName);
		}
	}
	
	@Test
	public void testVersionOrdering() throws Exception {
		ContentName testName = ContentName.fromNative(collectionObjName, "testVersionOrdering", "name1");
		ContentName testName2 = ContentName.fromNative(collectionObjName, "testVersionOrdering", "name2");

		try {

			CollectionObject c0 = new CollectionObject(testName, empty, library);
			setupNamespace(testName);
			CCNTime t0 = saveAndLog("Empty", c0, null, empty);

			CollectionObject c1 = new CollectionObject(testName2, small1, CCNHandle.open());
			setupNamespace(testName2);
			CCNTime t1 = saveAndLog("Small", c1, null, small1);
			Assert.assertTrue("First version should come before second", t0.before(t1));

			CollectionObject c2 = new CollectionObject(testName2, small1, null);
			CCNTime t2 = saveAndLog("Small2ndWrite", c2, null, small1);
			Assert.assertTrue("Third version should come after second", t1.before(t2));
			Assert.assertTrue(c2.contentEquals(c1));
			Assert.assertFalse(c2.equals(c1));
			Assert.assertTrue(VersioningProfile.isLaterVersionOf(c2.getVersionedName(), c1.getVersionedName()));
		} finally {
			removeNamespace(testName);
			removeNamespace(testName2);
		}
	}
	
	@Test
	public void testUpdateOtherName() throws Exception {
		ContentName testName = ContentName.fromNative(collectionObjName, "testUpdateOtherName", "name1");
		ContentName testName2 = ContentName.fromNative(collectionObjName, "testUpdateOtherName", "name2");
		try {

			CollectionObject c0 = new CollectionObject(testName, empty, library);
			setupNamespace(testName);
			CCNTime t0 = saveAndLog("Empty", c0, null, empty);

			CollectionObject c1 = new CollectionObject(testName2, small1, CCNHandle.open());
			setupNamespace(testName2);
			CCNTime t1 = saveAndLog("Small", c1, null, small1);
			Assert.assertTrue("First version should come before second", t0.before(t1));

			CollectionObject c2 = new CollectionObject(testName2, small1, null);
			CCNTime t2 = saveAndLog("Small2ndWrite", c2, null, small1);
			Assert.assertTrue("Third version should come after second", t1.before(t2));
			Assert.assertTrue(c2.contentEquals(c1));
			Assert.assertFalse(c2.equals(c1));

			CCNTime t3 = updateAndLog(c0.getVersionedName().toString(), c0, testName2);
			Assert.assertTrue(VersioningProfile.isVersionOf(c0.getVersionedName(), testName2));
			Assert.assertEquals(t3, t2);
			Assert.assertTrue(c0.contentEquals(c2));

			t3 = updateAndLog(c0.getVersionedName().toString(), c0, c1.getVersionedName());
			Assert.assertTrue(VersioningProfile.isVersionOf(c0.getVersionedName(), testName2));
			Assert.assertEquals(t3, t1);
			Assert.assertTrue(c0.contentEquals(c1));	
		} finally {
			removeNamespace(testName);
			removeNamespace(testName2);
		}
	}
	
	@Test
	public void testUpdateInBackground() throws Exception {
		
		ContentName testName = ContentName.fromNative(stringObjName, "testUpdateInBackground", "name1");
		try {
			CCNStringObject c0 = new CCNStringObject(testName, (String)null, CCNHandle.open());
			c0.updateInBackground();
			
			CCNStringObject c1 = new CCNStringObject(testName, (String)null, CCNHandle.open());
			c1.updateInBackground(true);
			
			Assert.assertFalse(c0.available());
			Assert.assertFalse(c0.isSaved());
			Assert.assertFalse(c1.available());
			Assert.assertFalse(c1.isSaved());
			
			CCNStringObject c2 = new CCNStringObject(testName, (String)null, CCNHandle.open());
			CCNTime t1 = saveAndLog("First string", c2, null, "Here is the first string.");
			System.out.println("Saved c2: " + c2.getVersionedName() + " c0 available? " + c0.available() + " c1 available? " + c1.available());
			c0.waitForData();
			Assert.assertEquals("c0 update", c0.getVersion(), c2.getVersion());
			c1.waitForData();
			Assert.assertEquals("c1 update", c1.getVersion(), c2.getVersion());
			
			CCNTime t2 = saveAndLog("Second string", c2, null, "Here is the second string.");
<<<<<<< HEAD
			if (!c1.getVersion().equals(t2)) {
				synchronized (c1) {
=======
			synchronized (c1) {
				if (!c1.getVersion().equals(t2)) {
>>>>>>> 7b2f2e76
					c1.wait(5000);
				}
			}
			Assert.assertEquals("c1 update 2", c1.getVersion(), c2.getVersion());
			Assert.assertEquals("c0 unchanged", c0.getVersion(), t1);
		} finally {
			removeNamespace(testName);
		}
	}

	
	@Test
	public void testSaveAsGone() throws Exception {
		ContentName testName = ContentName.fromNative(collectionObjName, "testSaveAsGone");

		try {
			CollectionObject c0 = new CollectionObject(testName, empty, library);
			setupNamespace(testName); // this sends the interest, doing it after the object gives it
						// a chance to catch it.
			
			
			CCNTime t0 = saveAsGoneAndLog("Gone", c0);
			Assert.assertTrue("Should be gone", c0.isGone());
			ContentName goneVersionName = c0.getVersionedName();
			
			CCNTime t1 = saveAndLog("NotGone", c0, null, small1);
			Assert.assertFalse("Should not be gone", c0.isGone());
			Assert.assertTrue(t1.after(t0));
			Log.info("T2");

			CollectionObject c1 = new CollectionObject(testName, CCNHandle.open());
			CCNTime t2 = waitForDataAndLog(testName.toString(), c1);
			Assert.assertFalse("Read back should not be gone", c1.isGone());
			Assert.assertEquals(t2, t1);
			Log.info("T3");

			CCNTime t3 = updateAndLog(goneVersionName.toString(), c1, goneVersionName);
			Assert.assertTrue(VersioningProfile.isVersionOf(c1.getVersionedName(), testName));
			Assert.assertEquals(t3, t0);
			Assert.assertTrue("Read back should be gone.", c1.isGone());
			Log.info("T4");

			t0 = saveAsGoneAndLog("GoneAgain", c0);
			Assert.assertTrue("Should be gone", c0.isGone());
			Log.info("TSAG: Updating new object: {0}", testName);
			CollectionObject c2 = new CollectionObject(testName, CCNHandle.open());
			Log.info("TSAG: Waiting for: {0}", testName);
			CCNTime t4 = waitForDataAndLog(testName.toString(), c2);
			Log.info("TSAG: Waited for: {0}", c2.getVersionedName());
			Assert.assertTrue("Read back of " + c0.getVersionedName() + " should be gone, got " + c2.getVersionedName(), c2.isGone());
			Assert.assertEquals(t4, t0);
			Log.info("T5");

		} finally {
			removeNamespace(testName);
		}

	}
	
	public <T> CCNTime saveAndLog(String name, CCNNetworkObject<T> ecd, CCNTime version, T data) throws XMLStreamException, IOException {
		CCNTime oldVersion = ecd.getVersion();
		ecd.save(version, data);
		Log.info("Saved " + name + ": " + ecd.getVersionedName() + " (" + ecd.getVersion() + ", updated from " + oldVersion + ")" +  " gone? " + ecd.isGone() + " data: " + ecd);
		return ecd.getVersion();
	}
	
	public <T> CCNTime saveAsGoneAndLog(String name, CCNNetworkObject<T> ecd) throws XMLStreamException, IOException {
		CCNTime oldVersion = ecd.getVersion();
		ecd.saveAsGone();
		Log.info("Saved " + name + ": " + ecd.getVersionedName() + " (" + ecd.getVersion() + ", updated from " + oldVersion + ")" +  " gone? " + ecd.isGone() + " data: " + ecd);
		return ecd.getVersion();
	}
	
	public CCNTime waitForDataAndLog(String name, CCNNetworkObject<?> ecd) throws XMLStreamException, IOException {
		ecd.waitForData();
		Log.info("Initial read " + name + ", name: " + ecd.getVersionedName() + " (" + ecd.getVersion() +")" +  " gone? " + ecd.isGone() + " data: " + ecd);
		return ecd.getVersion();
	}

	public CCNTime updateAndLog(String name, CCNNetworkObject<?> ecd, ContentName updateName) throws XMLStreamException, IOException {
		if (((null == updateName) && ecd.update()) || (ecd.update(updateName, null)))
			Log.info("Updated " + name + ", to name: " + ecd.getVersionedName() + " (" + ecd.getVersion() +")" +  " gone? " + ecd.isGone() + " data: " + ecd);
		else 
			Log.info("No update found for " + name + ((null != updateName) ? (" at name " + updateName) : "") + ", still: " + ecd.getVersionedName() + " (" + ecd.getVersion() +")" +  " gone? " + ecd.isGone() + " data: " + ecd);
		return ecd.getVersion();
	}

}<|MERGE_RESOLUTION|>--- conflicted
+++ resolved
@@ -383,13 +383,9 @@
 			Assert.assertEquals("c1 update", c1.getVersion(), c2.getVersion());
 			
 			CCNTime t2 = saveAndLog("Second string", c2, null, "Here is the second string.");
-<<<<<<< HEAD
-			if (!c1.getVersion().equals(t2)) {
-				synchronized (c1) {
-=======
+
 			synchronized (c1) {
 				if (!c1.getVersion().equals(t2)) {
->>>>>>> 7b2f2e76
 					c1.wait(5000);
 				}
 			}
