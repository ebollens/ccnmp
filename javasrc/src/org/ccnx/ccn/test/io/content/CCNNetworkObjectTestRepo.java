--- conflicted
+++ resolved
@@ -254,12 +254,8 @@
 			setupNamespace(testName);
 			
 			saveAndLog("testStreamUpdate", testCollectionObject, null, small1);
-<<<<<<< HEAD
+			checkObject(tHandle, testCollectionObject);
 			Log.info(Log.FAC_TEST, "testCollectionObject name: " + testCollectionObject.getVersionedName());
-=======
-			checkObject(tHandle, testCollectionObject);
-			System.out.println("testCollectionObject name: " + testCollectionObject.getVersionedName());
->>>>>>> 111d3dc2
 					
 			CCNVersionedInputStream vis = new CCNVersionedInputStream(testCollectionObject.getVersionedName());
 			ByteArrayOutputStream baos = new ByteArrayOutputStream();
@@ -368,12 +364,9 @@
 			Assert.assertFalse(c1.isSaved());
 	
 			CCNTime t1 = saveAndLog("First string", c2, null, "Here is the first string.");
-<<<<<<< HEAD
+
+			checkObject(thandle, c2);
 			Log.info(Log.FAC_TEST, "Saved c2: " + c2.getVersionedName() + " c0 available? " + c0.available() + " c1 available? " + c1.available());
-=======
-			checkObject(thandle, c2);
-			System.out.println("Saved c2: " + c2.getVersionedName() + " c0 available? " + c0.available() + " c1 available? " + c1.available());
->>>>>>> 111d3dc2
 			c0.waitForData();
 			Assert.assertEquals("c0 update", c0.getVersion(), c2.getVersion());
 			c1.waitForData();
