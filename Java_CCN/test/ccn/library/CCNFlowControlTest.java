--- conflicted
+++ resolved
@@ -254,21 +254,13 @@
 		fc.put(objv1s1);
 		fc.put(objv1s2);
 		fc.put(objv1s3);
-<<<<<<< HEAD
-		HighWaterTestThread hwt = new HighWaterTestThread();
-		hwt.start();
-		fc.put(objv1s4);
-	}
-	
-	private class HighWaterTestThread extends Thread {
-=======
+
 		HighWaterHelper hwh = new HighWaterHelper();
 		hwh.start();
 		fc.put(objv1s4);
 	}
 	
 	public class HighWaterHelper extends Thread {
->>>>>>> 44d488c7
 
 		public void run() {
 			synchronized (this) {
