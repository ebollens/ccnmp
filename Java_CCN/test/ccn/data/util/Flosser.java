--- conflicted
+++ resolved
@@ -139,14 +139,8 @@
                 }
             }
 		}
-<<<<<<< HEAD
-		if (null != interest) {
-			_interests.put(interestName, interest);
-		}
-=======
 		if (null != interest)
 			_interests.put(interest.name(), interest);
->>>>>>> 012b1fe2
 		return interest;
 	}
 	
