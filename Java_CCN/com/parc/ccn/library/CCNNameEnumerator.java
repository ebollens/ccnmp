package com.parc.ccn.library;

import java.io.IOException;
import java.security.SignatureException;
import java.util.ArrayList;
import java.util.LinkedList;

import javax.xml.stream.XMLStreamException;

import com.parc.ccn.Library;
import com.parc.ccn.data.ContentName;
import com.parc.ccn.data.ContentObject;
import com.parc.ccn.data.content.Collection;
import com.parc.ccn.data.content.CollectionData;
import com.parc.ccn.data.content.LinkReference;
import com.parc.ccn.data.query.BasicNameEnumeratorListener;
import com.parc.ccn.data.query.CCNFilterListener;
import com.parc.ccn.data.query.CCNInterestListener;
import com.parc.ccn.data.query.Interest;



/**
 * Implements the base Name Enumerator.  Applications register name prefixes.
 * Each prefix is explored until canceled by the application.
 * 
 * An application can have multiple enumerations active at the same time.
 * For each prefix, the name enumerator will generate an Interest.  Responses
 * to the Interest will be in the form of Collections (by a
 * NameEnumeratorResponder and repository implementations).  Returned Collections
 * will be parsed for the enumerated names and sent back to the application
 * using the callback with the applicable prefix and an array of names in
 * that namespace.  The application is expected to handle duplicate names from
 * multiple responses and should be able to handle names that are returned, but
 * may not be available at this time (for example, /a.com/b/c.txt might have
 * been enumerated but a.com content may not be available).  
 * 
 * @author rbraynar
 *
 */

public class CCNNameEnumerator implements CCNFilterListener, CCNInterestListener {

	public static final byte NAME_ENUMERATION_MARKER = (byte)0xFE;
	public static final byte [] NEMARKER = new byte []{NAME_ENUMERATION_MARKER};
	
	protected CCNLibrary _library = null;
	//protected ArrayList<ContentName> _registeredPrefixes = new ArrayList<ContentName>();
	protected BasicNameEnumeratorListener callback; 
	protected ArrayList<ContentName> _registeredNames = new ArrayList<ContentName>();
	
	private class NERequest{
		ContentName prefix = null;
		ArrayList<Interest> ongoingInterests = new ArrayList<Interest>();
		
		public NERequest(ContentName n) {
			prefix = n;
		}
		
		Interest getInterest(ContentName in) {
			for (Interest i : ongoingInterests)
				if (i.name().equals(in))
					return i;
			return null;
		}
		
		void removeInterest(Interest i) {
			ongoingInterests.remove(getInterest(i.name()));
		}
		
		void addInterest(Interest i) {
			if (getInterest(i.name()) == null)
				ongoingInterests.add(i);
		}
		
		ArrayList<Interest> getInterests() {
			return ongoingInterests;
		}
		
	}
	
	
	private class NEResponse {
		ContentName prefix = null;
		boolean dirty = true;
		
		public NEResponse(ContentName n) {
			prefix = n;
		}
		
		boolean isDirty() {
			return dirty;
		}
		
		void clean() {
			dirty = false;
		}
		
		void dirty() {
			dirty = true;
		}
	}
	
	protected ArrayList<NEResponse> _handledResponses = new ArrayList<NEResponse>();
	protected ArrayList<NERequest>  _currentRequests = new ArrayList<NERequest>();
	
	public CCNNameEnumerator(ContentName prefix, CCNLibrary library, BasicNameEnumeratorListener c) throws IOException {
		_library = library;
		callback = c;
		registerPrefix(prefix);
	}
	
	public CCNNameEnumerator(CCNLibrary library, BasicNameEnumeratorListener c) {
		_library = library;
		callback = c;
	}
	
	public void registerPrefix(ContentName prefix) throws IOException{
		synchronized(_currentRequests){
			NERequest r = getCurrentRequest(prefix);
			if(r!=null){
				//this prefix is already registered...
				Library.logger().info("prefix "+prefix.toString()+" is already registered...  returning");
			}
			else{
				r = new NERequest(prefix);
				_currentRequests.add(r);
			}
			
			Library.logger().info("Registered Prefix: "+prefix.toString());
			//Library.logger().info("creating Interest");
			
			ContentName prefixMarked = new ContentName(prefix, NEMARKER);
			
			Interest pi = new Interest(prefixMarked);
			pi.orderPreference(Interest.ORDER_PREFERENCE_ORDER_NAME);
			pi.nameComponentCount(prefix.count() + 1);
			
			//Library.logger().info("interest name: "+pi.name().toString()+" prefix: "+pi.name().prefixCount()+" order preference "+pi.orderPreference());
			r.addInterest(pi);
		
			_library.expressInterest(pi, this);
			
			//Library.logger().info("expressed Interest: "+prefixMarked.toString());
		}
	}
	
	
	public boolean cancelPrefix(ContentName prefix) {
		Library.logger().info("cancel prefix: "+prefix.toString());
		synchronized(_currentRequests){
			//cancel the behind the scenes interests and remove from the local ArrayList
			NERequest r = getCurrentRequest(prefix);
			if (r != null) {
				ArrayList<Interest> is = r.getInterests();
				Library.logger().fine("we have "+is.size()+" interests to cancel");
				Interest i;
				while(!r.getInterests().isEmpty()){
					i=r.getInterests().remove(0);
					_library.cancelInterest(i, this);
				}
			
				_currentRequests.remove(r);
				return (getCurrentRequest(prefix) == null);
			}
			return false;
		}
	}
	
	
	/*public ArrayList<ContentName> parseCollection(Collection c) {
		ArrayList<ContentName> names = new ArrayList<ContentName>();
		
		// TODO fill in Collection to Names translation....
		// can we just get the body of the collection object to avoid a copy?
		
		return names;
	}
	*/
	
	
	public Interest handleContent(ArrayList<ContentObject> results, Interest interest) {
		
		//Library.logger().info("we received a Collection matching our prefix...");
		
		if (interest.name().contains(NEMARKER)) {
			//the NEMarker is in the name...  good!
		} else {
			//NEMARKER missing...  we have a problem
			System.err.println("the name enumeration marker is missing...  shouldn't have gotten this callback");
			_library.cancelInterest(interest, this);
			return null;
		}
<<<<<<< HEAD
		Collection collection;
		ArrayList<ContentName> names = new ArrayList<ContentName>();
		LinkedList<LinkReference> links;
		ContentName responseName = null;
=======
>>>>>>> f1d12fb4
		
		synchronized(_currentRequests){
			ContentName prefix = interest.name().cut(NEMARKER);
			NERequest ner = getCurrentRequest(prefix);
		
			//need to make sure the prefix is still registered
			if(ner==null){
				//this is no longer registered...  no need to keep refreshing the interest use the callback
				_library.cancelInterest(interest, this);
				return null;
			}
			else
				ner.removeInterest(interest);
		
			Collection collection;
			ArrayList<ContentName> names = new ArrayList<ContentName>();
			ArrayList<LinkReference> links;
			ContentName responseName = null;
			Interest newInterest = interest;
		
			//TODO  integrate handling for multiple responders, for now, just handles one result properly
			if (results != null) {
				for (ContentObject c: results) {
					//Library.logger().info("we have a match on "+interest.name());

					responseName = new ContentName(c.name(), c.contentDigest());
					newInterest = Interest.last(responseName);
					newInterest.orderPreference(Interest.ORDER_PREFERENCE_ORDER_NAME);// | Interest.ORDER_PREFERENCE_RIGHT);
					newInterest.nameComponentCount(interest.nameComponentCount());
					
					try {
						_library.expressInterest(newInterest, this);
						ner.addInterest(newInterest);
					} catch (IOException e1) {
						// error registering new interest
						System.err.println("error registering new interest in handleContent");
						e1.printStackTrace();
					}
				
					try {
						collection = Collection.contentToCollection(c);
						links = collection.contents();
						for (LinkReference l: links) {
							names.add(l.targetName());
							//Library.logger().info("names: "+l.targetName());
						}
						//strip off NEMarker before passing through callback
						callback.handleNameEnumerator(interest.name().cut(NEMARKER), names);
					} catch(XMLStreamException e) {
						e.printStackTrace();
						System.err.println("Error getting CollectionData from ContentObject in CCNNameEnumerator");
					}	
				}
			}
		}
		//we now express the new interests as we process the responses...
		//return newInterest;
		return null; 
	}
	

	/*
	// temporary workaround to test the callback without actually processing ContentObjects
	public int handleContent(ArrayList<ContentName> results, ContentName p) {
		
		//Library.logger().info("we recieved content matching our prefix...");
		
		//Need to make sure the response has the NEMarker in it
		if (!p.contains(NEMARKER)) {
			System.err.println("something is wrong...  we should have had the Name Enumeration Marker in the name");
		} else {
			//Library.logger().info("we have a match on "+p.toString()+" and the NEMarker is in there!");
			NERequest r = getCurrentRequest(p);
			if (r != null) {
				callback.handleNameEnumerator(p, results);
			}
		}
		return results.size();
	}
	*/
	
	
	public int handleInterests(ArrayList<Interest> interests) {
		//Library.logger().info("Received Interests matching my filter!");
		
		ContentName collectionName = null;
		LinkReference match;
		CollectionData cd;
				
		
		ContentName name = null;
		NEResponse r = null;
		for (Interest i: interests) {
			name = i.name().clone();
			//Library.logger().info("processing interest: "+name.toString());
			//collectionName = i.name().clone();
			
			cd = new CollectionData();
			//Verify NameEnumeration Marker is in the name
			if (!name.contains(NEMARKER)) {
				//Skip...  we don't handle these
			}
			else{
				//Library.logger().info("this interest contains the NE marker!");
				name = name.cut(NEMARKER);
				collectionName = new ContentName(name, NEMARKER);
				
				boolean skip = false;
				synchronized(_handledResponses){
					//have we handled this response already?
					r = getHandledResponse(name);
					if (r != null) {
						//we have handled this before!
						if (r.isDirty()) {
							//this has updates to send back!!
							//Library.logger().info("the marker is dirty!  we have new names to send back!");
						} else {
							//nothing new to send back...  go ahead and skip to next interest
							skip = true;
							//Library.logger().info("no new names to report...  skipping");
						}
					} else {
						//this is a new one...
						//Library.logger().info("adding new handled response: "+name.toString());
						r = new NEResponse(name);
						_handledResponses.add(r);
					}
					if (!skip) {
						for (ContentName n: _registeredNames) {
							//Library.logger().info("checking registered name: "+n.toString());
							if(name.isPrefixOf(n)) {
								ContentName tempName = n.clone();
								//Library.logger().info("we have a match! ("+tempName.toString()+")");
								//Library.logger().info("prefix size "+name.count()+" registered name size "+n.count());
								byte[] tn = n.component(name.count());
								byte[][] na = new byte[1][tn.length];
								na[0] = tn;
								tempName = new ContentName(na);
								match = new LinkReference(tempName);
								//names.add(match);
								if (!cd.contents().contains(match)) {
									cd.add(match);
									//Library.logger().info("added name to response: "+tempName);
								}
							}
						}
					}
			
					if (cd.size()>0) {
						//Library.logger().info("we have a response to send back for "+i.name().toString());
						//Library.logger().info("Collection Name: "+collectionName.toString());
						try {
					
							//the following 6 lines are to be deleted after Collections are refactored
							LinkReference[] temp = new LinkReference[cd.contents().size()];
							for (int x = 0; x < cd.contents().size(); x++)
								temp[x] = cd.contents().get(x);
							_library.put(collectionName, temp);
					
							//CCNEncodableCollectionData ecd = new CCNEncodableCollectionData(collectionName, cd);
							//ecd.save();
							//Library.logger().info("saved ecd.  name: "+ecd.getName());
							r.clean();

						} catch(IOException e) {
						
						} catch(SignatureException e) {
							// TODO Auto-generated catch block
							e.printStackTrace();
						}
					}
					//Library.logger().info("this interest did not have any matching names...  not returning anything.");
					if (r != null)
						r.clean();
				} //end of synchronized
			}  //end of name enumeration marker check
		}//end of interest processing loop
			
		return 0;
	}

	public boolean containsRegisteredName(ContentName name) {
		if (name == null) {
			System.err.println("trying to check for null registered name");
			return false;
		}
		synchronized(_handledResponses){
			if (_registeredNames.contains(name))
				return true;
			else
				return false;
		}
	}
	
	public void registerNameSpace(ContentName name) {
		synchronized(_handledResponses){
			if (!_registeredNames.contains(name)) {
				_registeredNames.add(name);
				//Library.logger().info("registered "+ name.toString()+" as namespace");
				_library.registerFilter(name, this);
			}
		}
		
	}
	
	public void registerNameForResponses(ContentName name) {

		if (name == null) {
			System.err.println("The content name for registerNameForResponses was null, ignoring");
			return;
		}
		//Do not need to register each name as a filter...  the namespace should cover it
		synchronized(_handledResponses){
			//_library.registerFilter(name, this);
			if (!_registeredNames.contains(name)) {
				// DKS - if we don't care about order, could use a Set instead of an ArrayList,
				// then just call add as duplicates suppressed
				_registeredNames.add(name);
				//Library.logger().info("registered "+ name.toString()+") for responses");		  
			}
			//check prefixes that were handled...  if so, mark them dirty
			updateHandledResponses(name);
		}
	}
	
	protected NEResponse getHandledResponse(ContentName n) {
		//Library.logger().info("checking handled responses...");
		synchronized(_handledResponses){
			for (NEResponse t: _handledResponses) {
				//Library.logger().info("getHandledResponse: "+t.prefix.toString());
				if (t.prefix.equals(n))
					return t;
			}
			return null;
		}
	}
	
	protected void updateHandledResponses(ContentName n) {
		synchronized(_handledResponses){
			for (NEResponse t: _handledResponses) {
				if (t.prefix.isPrefixOf(n)) {
					t.dirty();
				}
			}
		}
	}
	
	protected NERequest getCurrentRequest(ContentName n) {
		//Library.logger().info("checking current requests...");
		synchronized(_handledResponses){
			for (NERequest r: _currentRequests) {
				if (r.prefix.equals(n))
					return r;
			}
			return null;
		}
	}
	
}<|MERGE_RESOLUTION|>--- conflicted
+++ resolved
@@ -116,9 +116,9 @@
 	}
 	
 	public void registerPrefix(ContentName prefix) throws IOException{
-		synchronized(_currentRequests){
+		synchronized(_currentRequests) {
 			NERequest r = getCurrentRequest(prefix);
-			if(r!=null){
+			if (r!=null) {
 				//this prefix is already registered...
 				Library.logger().info("prefix "+prefix.toString()+" is already registered...  returning");
 			}
@@ -148,14 +148,14 @@
 	
 	public boolean cancelPrefix(ContentName prefix) {
 		Library.logger().info("cancel prefix: "+prefix.toString());
-		synchronized(_currentRequests){
+		synchronized(_currentRequests) {
 			//cancel the behind the scenes interests and remove from the local ArrayList
 			NERequest r = getCurrentRequest(prefix);
 			if (r != null) {
 				ArrayList<Interest> is = r.getInterests();
 				Library.logger().fine("we have "+is.size()+" interests to cancel");
 				Interest i;
-				while(!r.getInterests().isEmpty()){
+				while(!r.getInterests().isEmpty()) {
 					i=r.getInterests().remove(0);
 					_library.cancelInterest(i, this);
 				}
@@ -191,30 +191,23 @@
 			_library.cancelInterest(interest, this);
 			return null;
 		}
-<<<<<<< HEAD
-		Collection collection;
-		ArrayList<ContentName> names = new ArrayList<ContentName>();
-		LinkedList<LinkReference> links;
-		ContentName responseName = null;
-=======
->>>>>>> f1d12fb4
-		
-		synchronized(_currentRequests){
+		
+		synchronized(_currentRequests) {
 			ContentName prefix = interest.name().cut(NEMARKER);
 			NERequest ner = getCurrentRequest(prefix);
 		
 			//need to make sure the prefix is still registered
-			if(ner==null){
+			if(ner==null) {
 				//this is no longer registered...  no need to keep refreshing the interest use the callback
 				_library.cancelInterest(interest, this);
 				return null;
-			}
-			else
+			} else {
 				ner.removeInterest(interest);
-		
+            }
+
 			Collection collection;
 			ArrayList<ContentName> names = new ArrayList<ContentName>();
-			ArrayList<LinkReference> links;
+			LinkedList<LinkReference> links;
 			ContentName responseName = null;
 			Interest newInterest = interest;
 		
@@ -306,7 +299,7 @@
 				collectionName = new ContentName(name, NEMARKER);
 				
 				boolean skip = false;
-				synchronized(_handledResponses){
+				synchronized (_handledResponses) {
 					//have we handled this response already?
 					r = getHandledResponse(name);
 					if (r != null) {
@@ -384,7 +377,7 @@
 			System.err.println("trying to check for null registered name");
 			return false;
 		}
-		synchronized(_handledResponses){
+		synchronized(_handledResponses) {
 			if (_registeredNames.contains(name))
 				return true;
 			else
@@ -393,7 +386,7 @@
 	}
 	
 	public void registerNameSpace(ContentName name) {
-		synchronized(_handledResponses){
+		synchronized(_handledResponses) {
 			if (!_registeredNames.contains(name)) {
 				_registeredNames.add(name);
 				//Library.logger().info("registered "+ name.toString()+" as namespace");
@@ -410,7 +403,7 @@
 			return;
 		}
 		//Do not need to register each name as a filter...  the namespace should cover it
-		synchronized(_handledResponses){
+		synchronized(_handledResponses) {
 			//_library.registerFilter(name, this);
 			if (!_registeredNames.contains(name)) {
 				// DKS - if we don't care about order, could use a Set instead of an ArrayList,
@@ -425,7 +418,7 @@
 	
 	protected NEResponse getHandledResponse(ContentName n) {
 		//Library.logger().info("checking handled responses...");
-		synchronized(_handledResponses){
+		synchronized (_handledResponses) {
 			for (NEResponse t: _handledResponses) {
 				//Library.logger().info("getHandledResponse: "+t.prefix.toString());
 				if (t.prefix.equals(n))
@@ -436,7 +429,7 @@
 	}
 	
 	protected void updateHandledResponses(ContentName n) {
-		synchronized(_handledResponses){
+		synchronized (_handledResponses) {
 			for (NEResponse t: _handledResponses) {
 				if (t.prefix.isPrefixOf(n)) {
 					t.dirty();
@@ -447,7 +440,7 @@
 	
 	protected NERequest getCurrentRequest(ContentName n) {
 		//Library.logger().info("checking current requests...");
-		synchronized(_handledResponses){
+		synchronized (_handledResponses) {
 			for (NERequest r: _currentRequests) {
 				if (r.prefix.equals(n))
 					return r;
